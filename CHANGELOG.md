--- conflicted
+++ resolved
@@ -69,15 +69,12 @@
 - Fix access to order query when request from service account - #5258 by @fowczarek
 - Customer shouldn't be able to see draft orders by token - #5259 by @fowczarek
 - Customer shouldn't be able to query checkout with another customer - #5268 by @fowczarek
-<<<<<<< HEAD
 - Add products csv export - #5255 by @IKarbowiak
-=======
 - Added integration support of Jaeger Tracing - #5282 by @NyanKiyoshi
 - Customer shouldn't be able to see draft orders by token  - #5259 by @fowczarek
 - Return `null` when querying `me` as an anonymous user - #5231 as @maarcingebala
 - Unify saleor metadata - #5178 by @fowczarek
 
->>>>>>> 8a015911
 
 ## 2.9.0
 
