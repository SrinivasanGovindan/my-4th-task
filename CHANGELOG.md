--- conflicted
+++ resolved
@@ -7,11 +7,8 @@
 - Add our implementation of UUID scalar - #5646 by @koradon
 - Add AppTokenVerify mutation - #5716 by @korycins
 - Fix specific product voucher in draft orders - #5727 by @fowczarek
-<<<<<<< HEAD
 - Add products csv export - #5255 by @IKarbowiak
-=======
 - Explicit country assignment in default shipping zones - #5736 by @maarcingebala
->>>>>>> e96a9624
 
 ## 2.10.1
 
