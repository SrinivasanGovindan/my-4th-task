--- conflicted
+++ resolved
@@ -229,13 +229,11 @@
         ["Address", Union[str, NoneType], Union["User", NoneType], "Address"], "Address"
     ]
 
-<<<<<<< HEAD
     #  Trigger when tracking number is updated.
     tracking_number_updated: Callable[["Fulfillment", Any], Any]
-=======
+
     #  Retrieves the balance remaining on a shopper's gift card
     check_payment_balance: Callable[[dict, str], dict]
->>>>>>> 3423c36d
 
     #  Trigger when checkout is created.
     #
