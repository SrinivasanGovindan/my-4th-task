from copy import copy, deepcopy
from dataclasses import dataclass
from decimal import Decimal
from typing import TYPE_CHECKING, Any, Callable, Iterable, List, Optional, Tuple, Union

from django.core.handlers.wsgi import WSGIRequest
from django.http import HttpResponse
from django_countries.fields import Country
from prices import Money, TaxedMoney

from ..payment.interface import (
    CustomerSource,
    GatewayResponse,
    InitializedPaymentResponse,
    PaymentData,
    PaymentGateway,
)
from .models import PluginConfiguration

if TYPE_CHECKING:
    # flake8: noqa
    from ..account.models import Address, User
    from ..channel.models import Channel
    from ..checkout.fetch import CheckoutInfo, CheckoutLineInfo
    from ..checkout.models import Checkout
    from ..core.notify_events import NotifyEventType
    from ..core.taxes import TaxType
    from ..discount import DiscountInfo
    from ..invoice.models import Invoice
    from ..order.models import Fulfillment, Order, OrderLine
    from ..page.models import Page
    from ..product.models import Product, ProductType, ProductVariant

PluginConfigurationType = List[dict]
NoneType = type(None)


class ConfigurationTypeField:
    STRING = "String"
    MULTILINE = "Multiline"
    BOOLEAN = "Boolean"
    SECRET = "Secret"
    SECRET_MULTILINE = "SecretMultiline"
    PASSWORD = "Password"
    OUTPUT = "OUTPUT"
    CHOICES = [
        (STRING, "Field is a String"),
        (MULTILINE, "Field is a Multiline"),
        (BOOLEAN, "Field is a Boolean"),
        (SECRET, "Field is a Secret"),
        (PASSWORD, "Field is a Password"),
        (SECRET_MULTILINE, "Field is a Secret multiline"),
        (OUTPUT, "Field is a read only"),
    ]


@dataclass
class ExternalAccessTokens:
    token: Optional[str] = None
    refresh_token: Optional[str] = None
    csrf_token: Optional[str] = None
    user: Optional["User"] = None


class BasePlugin:
    """Abstract class for storing all methods available for any plugin.

    All methods take previous_value parameter.
    previous_value contains a value calculated by the previous plugin in the queue.
    If the plugin is first, it will use default value calculated by the manager.
    """

    PLUGIN_NAME = ""
    PLUGIN_ID = ""
    PLUGIN_DESCRIPTION = ""
    CONFIG_STRUCTURE = None
    CONFIGURATION_PER_CHANNEL = True
    DEFAULT_CONFIGURATION = []
    DEFAULT_ACTIVE = False

    @classmethod
    def check_plugin_id(cls, plugin_id: str) -> bool:
        """Check if given plugin_id matches with the PLUGIN_ID of this plugin."""
        return cls.PLUGIN_ID == plugin_id

    def __init__(
        self,
        *,
        configuration: PluginConfigurationType,
        active: bool,
        channel: Optional["Channel"] = None
    ):
        self.configuration = self.get_plugin_configuration(configuration)
        self.active = active
        self.channel = channel

    def __str__(self):
        return self.PLUGIN_NAME

<<<<<<< HEAD
    def external_authentication_url(
        self, data: dict, request: WSGIRequest, previous_value
    ) -> dict:
        """Handle authentication request.

        Overwrite this method if the plugin handles authentication flow.
        """
        return NotImplemented

    def external_obtain_access_tokens(
        self, data: dict, request: WSGIRequest, previous_value
    ) -> ExternalAccessTokens:
        """Handle authentication request responsible for obtaining access tokens.

        Overwrite this method if the plugin handles authentication flow.
        """
        return NotImplemented

    def external_refresh(
        self, data: dict, request: WSGIRequest, previous_value
    ) -> ExternalAccessTokens:
        """Handle authentication refresh request.

        Overwrite this method if the plugin handles authentication flow and supports
        refreshing the access.
        """
        return NotImplemented

    def external_logout(self, data: dict, request: WSGIRequest, previous_value):
        """Handle logout request.

        Overwrite this method if the plugin handles logout flow.
        """
        return NotImplemented

    def external_verify(
        self, data: dict, request: WSGIRequest, previous_value
    ) -> Tuple[Optional["User"], dict]:
        """Verify the provided authentication data.

        Overwrite this method if the plugin should validate the authentication data.
        """
        return NotImplemented

    def authenticate_user(
        self, request: WSGIRequest, previous_value
    ) -> Optional["User"]:
        """Authenticate user which should be assigned to the request.

        Overwrite this method if the plugin handles authentication flow.
        """
        return NotImplemented

    def webhook(self, request: WSGIRequest, path: str, previous_value) -> HttpResponse:
        """Handle received http request.

        Overwrite this method if the plugin expects the incoming requests.
        """
        return NotImplemented

    def notify(self, event: "NotifyEventType", payload: dict, previous_value):
        """Handle notification request.

        Overwrite this method if the plugin is responsible for sending notifications.
        """
        return NotImplemented

    def change_user_address(
        self,
        address: "Address",
        address_type: Optional[str],
        user: Optional["User"],
        previous_value: "Address",
    ) -> "Address":
        return NotImplemented

    def calculate_checkout_total(
        self,
        checkout_info: "CheckoutInfo",
        lines: List["CheckoutLineInfo"],
        address: Optional["Address"],
        discounts: List["DiscountInfo"],
        previous_value: TaxedMoney,
    ) -> TaxedMoney:
        """Calculate the total for checkout.

        Overwrite this method if you need to apply specific logic for the calculation
        of a checkout total. Return TaxedMoney.
        """
        return NotImplemented

    def calculate_checkout_shipping(
        self,
        checkout_info: "CheckoutInfo",
        lines: List["CheckoutLineInfo"],
        address: Optional["Address"],
        discounts: List["DiscountInfo"],
        previous_value: TaxedMoney,
    ) -> TaxedMoney:
        """Calculate the shipping costs for checkout.

        Overwrite this method if you need to apply specific logic for the calculation
        of shipping costs. Return TaxedMoney.
        """
        return NotImplemented

    def calculate_order_shipping(
        self, order: "Order", previous_value: TaxedMoney
    ) -> TaxedMoney:
        """Calculate the shipping costs for the order.

        Update shipping costs in the order in case of changes in shipping address or
        changes in draft order. Return TaxedMoney.
        """
        return NotImplemented

    def calculate_checkout_line_total(
        self,
        checkout_info: "CheckoutInfo",
        lines: List["CheckoutLineInfo"],
        checkout_line_info: "CheckoutLineInfo",
        address: Optional["Address"],
        discounts: Iterable["DiscountInfo"],
        previous_value: TaxedMoney,
    ) -> TaxedMoney:
        """Calculate checkout line total.

        Overwrite this method if you need to apply specific logic for the calculation
        of a checkout line total. Return TaxedMoney.
        """
        return NotImplemented

    def calculate_order_line_total(
        self,
        order: "Order",
        order_line: "OrderLine",
        variant: "ProductVariant",
        product: "Product",
        previous_value: TaxedMoney,
    ) -> TaxedMoney:
        """Calculate order line total.

        Overwrite this method if you need to apply specific logic for the calculation
        of a order line total. Return TaxedMoney.
        """
        return NotImplemented

    def calculate_checkout_line_unit_price(
        self,
        checkout_info: "CheckoutInfo",
        lines: List["CheckoutLineInfo"],
        checkout_line_info: "CheckoutLineInfo",
        address: Optional["Address"],
        discounts: Iterable["DiscountInfo"],
        previous_value: TaxedMoney,
    ):
        """Calculate checkout line unit price."""
        return NotImplemented

    def calculate_order_line_unit(
        self,
        order: "Order",
        order_line: "OrderLine",
        variant: "ProductVariant",
        product: "Product",
        previous_value: TaxedMoney,
    ) -> TaxedMoney:
        """Calculate order line unit price.

        Update order line unit price in the order in case of changes in draft order.
        Return TaxedMoney.
        Overwrite this method if you need to apply specific logic for the calculation
        of an order line unit price.
        """
        return NotImplemented

    def get_checkout_line_tax_rate(
        self,
        checkout_info: "CheckoutInfo",
        lines: List["CheckoutLineInfo"],
        checkout_line_info: "CheckoutLineInfo",
        address: Optional["Address"],
        discounts: Iterable["DiscountInfo"],
        previous_value: Decimal,
    ) -> Decimal:
        return NotImplemented

    def get_order_line_tax_rate(
        self,
        order: "Order",
        product: "Product",
        variant: "ProductVariant",
        address: Optional["Address"],
        previous_value: Decimal,
    ) -> Decimal:
        return NotImplemented

    def get_checkout_shipping_tax_rate(
        self,
        checkout_info: "CheckoutInfo",
        lines: Iterable["CheckoutLineInfo"],
        address: Optional["Address"],
        discounts: Iterable["DiscountInfo"],
        previous_value: Decimal,
    ):
        return NotImplemented

    def get_order_shipping_tax_rate(self, order: "Order", previous_value: Decimal):
        return NotImplemented

    def get_tax_rate_type_choices(
        self, previous_value: List["TaxType"]
    ) -> List["TaxType"]:
        """Return list of all tax categories.

        The returned list will be used to provide staff users with the possibility to
        assign tax categories to a product. It can be used by tax plugins to properly
        calculate taxes for products.
        Overwrite this method in case your plugin provides a list of tax categories.
        """
        return NotImplemented

    def show_taxes_on_storefront(self, previous_value: bool) -> bool:
        """Define if storefront should add info about taxes to the price.

        It is used only by the old storefront. The returned value determines if
        storefront should append info to the price about "including/excluding X% VAT".
        """
        return NotImplemented

    def apply_taxes_to_shipping(
        self, price: Money, shipping_address: "Address", previous_value: TaxedMoney
    ) -> TaxedMoney:
        """Apply taxes to the shipping costs based on the shipping address.

        Overwrite this method if you want to show available shipping methods with
        taxes.
        """
        return NotImplemented

    def apply_taxes_to_product(
        self,
        product: "Product",
        price: Money,
        country: Country,
        previous_value: TaxedMoney,
    ) -> TaxedMoney:
        """Apply taxes to the product price based on the customer country.

        Overwrite this method if you want to show products with taxes.
        """
        return NotImplemented

    def preprocess_order_creation(
        self,
        checkout_info: "CheckoutInfo",
        discounts: List["DiscountInfo"],
        lines: Optional[Iterable["CheckoutLineInfo"]],
        previous_value: Any,
    ):
        """Trigger directly before order creation.

        Overwrite this method if you need to trigger specific logic before an order is
        created.
        """
        return NotImplemented

    def order_created(self, order: "Order", previous_value: Any):
        """Trigger when order is created.

        Overwrite this method if you need to trigger specific logic after an order is
        created.
        """
        return NotImplemented

    def order_confirmed(self, order: "Order", previous_value: Any):
        """Trigger when order is confirmed by staff.

        Overwrite this method if you need to trigger specific logic after an order is
        confirmed.
        """
        return NotImplemented

    def invoice_request(
        self,
        order: "Order",
        invoice: "Invoice",
        number: Optional[str],
        previous_value: Any,
    ) -> Any:
        """Trigger when invoice creation starts.

        Overwrite to create invoice with proper data, call invoice.update_invoice.
        """
        return NotImplemented

    def invoice_delete(self, invoice: "Invoice", previous_value: Any):
        """Trigger before invoice is deleted.

        Perform any extra logic before the invoice gets deleted.
        Note there is no need to run invoice.delete() as it will happen in mutation.
        """
        return NotImplemented

    def invoice_sent(self, invoice: "Invoice", email: str, previous_value: Any):
        """Trigger after invoice is sent."""
        return NotImplemented

    def assign_tax_code_to_object_meta(
        self,
        obj: Union["Product", "ProductType"],
        tax_code: Optional[str],
        previous_value: Any,
    ):
        """Assign tax code dedicated to plugin."""
        return NotImplemented

    def get_tax_code_from_object_meta(
        self, obj: Union["Product", "ProductType"], previous_value: "TaxType"
    ) -> "TaxType":
        """Return tax code from object meta."""
        return NotImplemented

    def get_tax_rate_percentage_value(
        self, obj: Union["Product", "ProductType"], country: Country, previous_value
    ) -> Decimal:
        """Return tax rate percentage value for a given tax rate type in a country.

        It is used only by the old storefront.
        """
        return NotImplemented

    def customer_created(self, customer: "User", previous_value: Any) -> Any:
        """Trigger when user is created.

        Overwrite this method if you need to trigger specific logic after a user is
        created.
        """
        return NotImplemented

    def customer_updated(self, customer: "User", previous_value: Any) -> Any:
        """Trigger when user is updated.

        Overwrite this method if you need to trigger specific logic after a user is
        updated.
        """
        return NotImplemented

    def product_created(self, product: "Product", previous_value: Any) -> Any:
        """Trigger when product is created.

        Overwrite this method if you need to trigger specific logic after a product is
        created.
        """
        return NotImplemented

    def product_updated(self, product: "Product", previous_value: Any) -> Any:
        """Trigger when product is updated.

        Overwrite this method if you need to trigger specific logic after a product is
        updated.
        """
        return NotImplemented

    def product_deleted(
        self, product: "Product", variants: List[int], previous_value: Any
    ) -> Any:
        """Trigger when product is deleted.

        Overwrite this method if you need to trigger specific logic after a product is
        deleted.
        """
        return NotImplemented

    def product_variant_created(
        self, product_variant: "ProductVariant", previous_value: Any
    ) -> Any:
        """Trigger when product variant is created.

        Overwrite this method if you need to trigger specific logic after a product
        variant is created.
        """
        return NotImplemented

    def product_variant_updated(
        self, product_variant: "ProductVariant", previous_value: Any
    ) -> Any:
        """Trigger when product variant is updated.

        Overwrite this method if you need to trigger specific logic after a product
        variant is updated.
        """
        return NotImplemented

    def product_variant_deleted(
        self, product_variant: "ProductVariant", previous_value: Any
    ) -> Any:
        """Trigger when product variant is deleted.

        Overwrite this method if you need to trigger specific logic after a product
        variant is deleted.
        """
        return NotImplemented

    def order_fully_paid(self, order: "Order", previous_value: Any) -> Any:
        """Trigger when order is fully paid.

        Overwrite this method if you need to trigger specific logic when an order is
        fully paid.
        """
        return NotImplemented

    def order_updated(self, order: "Order", previous_value: Any) -> Any:
        """Trigger when order is updated.

        Overwrite this method if you need to trigger specific logic when an order is
        changed.
        """
        return NotImplemented

    def order_cancelled(self, order: "Order", previous_value: Any) -> Any:
        """Trigger when order is cancelled.

        Overwrite this method if you need to trigger specific logic when an order is
        canceled.
        """
        return NotImplemented

    def order_fulfilled(self, order: "Order", previous_value: Any) -> Any:
        """Trigger when order is fulfilled.

        Overwrite this method if you need to trigger specific logic when an order is
        fulfilled.
        """
        return NotImplemented

    def fulfillment_created(
        self, fulfillment: "Fulfillment", previous_value: Any
    ) -> Any:
        """Trigger when fulfillemnt is created.

        Overwrite this method if you need to trigger specific logic when a fulfillment is
         created.
        """
        return NotImplemented

    def tracking_number_updated(self, fulfillment: "Fulfillment", previous_value: Any):
        """Trigger when tracking number is updated.

        Overwrite this method if you need to trigger specific logic when a tracking
        number is updated.
        """

    def checkout_created(self, checkout: "Checkout", previous_value: Any) -> Any:
        """Trigger when checkout is created.
=======
    #  Apply taxes to the product price based on the customer country.
    #
    #  Overwrite this method if you want to show products with taxes.
    apply_taxes_to_product: Callable[
        ["Product", Money, Country, TaxedMoney], TaxedMoney
    ]
>>>>>>> 073d9ebc

    #  Apply taxes to the shipping costs based on the shipping address.
    #
    #  Overwrite this method if you want to show available shipping methods with
    #  taxes.
    apply_taxes_to_shipping: Callable[[Money, "Address", TaxedMoney], TaxedMoney]

    #  Assign tax code dedicated to plugin.
    assign_tax_code_to_object_meta: Callable[
        [Union["Product", "ProductType"], Union[str, NoneType], Any], Any
    ]

    #  Authenticate user which should be assigned to the request.
    #
    #  Overwrite this method if the plugin handles authentication flow.
    authenticate_user: Callable[[WSGIRequest], Union["User", NoneType]]

    authorize_payment: Callable[["PaymentData", Any], GatewayResponse]

    #  Calculate checkout line total.
    #
    #  Overwrite this method if you need to apply specific logic for the calculation
    #  of a checkout line total. Return TaxedMoney.
    calculate_checkout_line_total: Callable[
        [
            "CheckoutInfo",
            List["CheckoutLineInfo"],
            "CheckoutLineInfo",
            Union["Address", NoneType],
            Iterable["DiscountInfo"],
            TaxedMoney,
        ],
        TaxedMoney,
    ]

    #  Calculate checkout line unit price.
    calculate_checkout_line_unit_price: Callable[
        [
            "CheckoutInfo",
            List["CheckoutLineInfo"],
            "CheckoutLineInfo",
            Union["Address", NoneType],
            Iterable["DiscountInfo"],
            Any,
        ],
        Any,
    ]

    #  Calculate the shipping costs for checkout.
    #
    #  Overwrite this method if you need to apply specific logic for the calculation
    #  of shipping costs. Return TaxedMoney.
    calculate_checkout_shipping: Callable[
        [
            "CheckoutInfo",
            List["CheckoutLineInfo"],
            Union["Address", NoneType],
            List["DiscountInfo"],
            TaxedMoney,
        ],
        TaxedMoney,
    ]

    #  Calculate the total for checkout.
    #
    #  Overwrite this method if you need to apply specific logic for the calculation
    #  of a checkout total. Return TaxedMoney.
    calculate_checkout_total: Callable[
        [
            "CheckoutInfo",
            List["CheckoutLineInfo"],
            Union["Address", NoneType],
            List["DiscountInfo"],
            TaxedMoney,
        ],
        TaxedMoney,
    ]

    #  Calculate order line total.
    #
    #  Overwrite this method if you need to apply specific logic for the calculation
    #  of a order line total. Return TaxedMoney.
    calculate_order_line_total: Callable[
        ["Order", "OrderLine", "ProductVariant", "Product", TaxedMoney], TaxedMoney
    ]

    #  Calculate order line unit price.
    #
    #  Update order line unit price in the order in case of changes in draft order.
    #  Return TaxedMoney.
    #  Overwrite this method if you need to apply specific logic for the calculation
    #  of an order line unit price.
    calculate_order_line_unit: Callable[
        ["Order", "OrderLine", "ProductVariant", "Product", TaxedMoney], TaxedMoney
    ]

    #  Calculate the shipping costs for the order.
    #
    #  Update shipping costs in the order in case of changes in shipping address or
    #  changes in draft order. Return TaxedMoney.
    calculate_order_shipping: Callable[["Order", TaxedMoney], TaxedMoney]

    capture_payment: Callable[["PaymentData", Any], GatewayResponse]

    change_user_address: Callable[
        ["Address", Union[str, NoneType], Union["User", NoneType], "Address"], "Address"
    ]

    #  Trigger when checkout is created.
    #
    #  Overwrite this method if you need to trigger specific logic when a checkout is
    #  created.
    checkout_created: Callable[["Checkout", Any], Any]

    #  Trigger when checkout is updated.
    #
    #  Overwrite this method if you need to trigger specific logic when a checkout is
    #  updated.
    checkout_updated: Callable[["Checkout", Any], Any]

    confirm_payment: Callable[["PaymentData", Any], GatewayResponse]

    #  Trigger when user is created.
    #
    #  Overwrite this method if you need to trigger specific logic after a user is
    #  created.
    customer_created: Callable[["User", Any], Any]

    #  Trigger when user is updated.
    #
    #  Overwrite this method if you need to trigger specific logic after a user is
    #  updated.
    customer_updated: Callable[["User", Any], Any]

    #  Handle authentication request.
    #
    #  Overwrite this method if the plugin handles authentication flow.
    external_authentication_url: Callable[[dict, WSGIRequest], dict]

    #  Handle logout request.
    #
    #  Overwrite this method if the plugin handles logout flow.
    external_logout: Callable[[dict], Any]

    #  Handle authentication request responsible for obtaining access tokens.
    #
    #  Overwrite this method if the plugin handles authentication flow.
    external_obtain_access_tokens: Callable[[dict, WSGIRequest], ExternalAccessTokens]

    #  Handle authentication refresh request.
    #
    #  Overwrite this method if the plugin handles authentication flow and supports
    #  refreshing the access.
    external_refresh: Callable[[dict, WSGIRequest], ExternalAccessTokens]

    #  Verify the provided authentication data.
    #
    #  Overwrite this method if the plugin should validate the authentication data.
    external_verify: Callable[[dict, WSGIRequest], Tuple[Union["User", NoneType], dict]]

    #  Triggered when ShopFetchTaxRates mutation is called.
    fetch_taxes_data: Callable[[Any], Any]

    #  Trigger when fulfillemnt is created.
    #
    #  Overwrite this method if you need to trigger specific logic when a fulfillment is
    #  created.
    fulfillment_created: Callable[["Fulfillment", Any], Any]

    get_checkout_line_tax_rate: Callable[
        [
            "CheckoutInfo",
            List["CheckoutLineInfo"],
            "CheckoutLineInfo",
            Union["Address", NoneType],
            Iterable["DiscountInfo"],
            Decimal,
        ],
        Decimal,
    ]

    get_checkout_shipping_tax_rate: Callable[
        [
            "CheckoutInfo",
            Iterable["CheckoutLineInfo"],
            Union["Address", NoneType],
            Iterable["DiscountInfo"],
            Any,
        ],
        Any,
    ]

    get_client_token: Callable[[Any, Any], Any]

    get_order_line_tax_rate: Callable[
        ["Order", "Product", "ProductVariant", Union["Address", NoneType], Decimal],
        Decimal,
    ]

    get_order_shipping_tax_rate: Callable[["Order", Any], Any]
    get_payment_config: Callable[[Any], Any]

    get_supported_currencies: Callable[[Any], Any]

    #  Return tax code from object meta.
    get_tax_code_from_object_meta: Callable[
        [Union["Product", "ProductType"], "TaxType"], "TaxType"
    ]

    #  Return tax rate percentage value for a given tax rate type in a country.
    #
    #  It is used only by the old storefront.
    get_tax_rate_percentage_value: Callable[
        [Union["Product", "ProductType"], Country, Any], Decimal
    ]

    #  Return list of all tax categories.
    #
    #  The returned list will be used to provide staff users with the possibility to
    #  assign tax categories to a product. It can be used by tax plugins to properly
    #  calculate taxes for products.
    #  Overwrite this method in case your plugin provides a list of tax categories.
    get_tax_rate_type_choices: Callable[[List["TaxType"]], List["TaxType"]]

    initialize_payment: Callable[[dict], InitializedPaymentResponse]

    #  Trigger before invoice is deleted.
    #
    #  Perform any extra logic before the invoice gets deleted.
    #  Note there is no need to run invoice.delete() as it will happen in mutation.
    invoice_delete: Callable[["Invoice", Any], Any]

    #  Trigger when invoice creation starts.
    #
    #  Overwrite to create invoice with proper data, call invoice.update_invoice.
    invoice_request: Callable[["Order", "Invoice", Union[str, NoneType], Any], Any]

    #  Trigger after invoice is sent.
    invoice_sent: Callable[["Invoice", str, Any], Any]

    list_payment_sources: Callable[[str, Any], List["CustomerSource"]]

    #  Handle notification request.
    #
    #  Overwrite this method if the plugin is responsible for sending notifications.
    notify: Callable[["NotifyEventType", dict, Any], Any]

    #  Trigger when order is cancelled.
    #
    #  Overwrite this method if you need to trigger specific logic when an order is
    #  canceled.
    order_cancelled: Callable[["Order", Any], Any]

    #  Trigger when order is confirmed by staff.
    #
    #  Overwrite this method if you need to trigger specific logic after an order is
    #  confirmed.
    order_confirmed: Callable[["Order", Any], Any]

    #  Trigger when order is created.
    #
    #  Overwrite this method if you need to trigger specific logic after an order is
    #  created.
    order_created: Callable[["Order", Any], Any]

    #  Trigger when order is fulfilled.
    #
    #  Overwrite this method if you need to trigger specific logic when an order is
    #  fulfilled.
    order_fulfilled: Callable[["Order", Any], Any]

    #  Trigger when order is fully paid.
    #
    #  Overwrite this method if you need to trigger specific logic when an order is
    #  fully paid.
    order_fully_paid: Callable[["Order", Any], Any]

    #  Trigger when order is updated.
    #
    #  Overwrite this method if you need to trigger specific logic when an order is
    #  changed.
    order_updated: Callable[["Order", Any], Any]

    #  Trigger when page is created.
    #
    #  Overwrite this method if you need to trigger specific logic when a page is
    #  created.
    page_created: Callable[["Page", Any], Any]

    #  Trigger when page is deleted.
    #
    #  Overwrite this method if you need to trigger specific logic when a page is
    #  deleted.
    page_deleted: Callable[["Page", Any], Any]

    #  Trigger when page is updated.
    #
    #  Overwrite this method if you need to trigger specific logic when a page is
    #  updated.
    page_updated: Callable[["Page", Any], Any]

    #  Trigger directly before order creation.
    #
    #  Overwrite this method if you need to trigger specific logic before an order is
    #  created.
    preprocess_order_creation: Callable[
        [
            "CheckoutInfo",
            List["DiscountInfo"],
            Union[Iterable["CheckoutLineInfo"], NoneType],
            Any,
        ],
        Any,
    ]

    process_payment: Callable[["PaymentData", Any], "GatewayResponse"]

    #  Trigger when product is created.
    #
    #  Overwrite this method if you need to trigger specific logic after a product is
    #  created.
    product_created: Callable[["Product", Any], Any]

    #  Trigger when product is deleted.
    #
    #  Overwrite this method if you need to trigger specific logic after a product is
    #  deleted.
    product_deleted: Callable[["Product", List[int], Any], Any]

    #  Trigger when product is updated.
    #
    #  Overwrite this method if you need to trigger specific logic after a product is
    #  updated.
    product_updated: Callable[["Product", Any], Any]

    #  Trigger when product variant is created.
    #
    #  Overwrite this method if you need to trigger specific logic after a product
    #  variant is created.
    product_variant_created: Callable[["ProductVariant", Any], Any]

    #  Trigger when product variant is deleted.
    #
    #  Overwrite this method if you need to trigger specific logic after a product
    #  variant is deleted.
    product_variant_deleted: Callable[["ProductVariant", Any], Any]

    #  Trigger when product variant is updated.
    #
    #  Overwrite this method if you need to trigger specific logic after a product
    #  variant is updated.
    product_variant_updated: Callable[["ProductVariant", Any], Any]

    refund_payment: Callable[["PaymentData", Any], GatewayResponse]

    #  Define if storefront should add info about taxes to the price.
    #
    #  It is used only by the old storefront. The returned value determines if
    #  storefront should append info to the price about "including/excluding X% VAT".
    show_taxes_on_storefront: Callable[[bool], bool]

    void_payment: Callable[["PaymentData", Any], GatewayResponse]

    #  Handle received http request.
    #
    #  Overwrite this method if the plugin expects the incoming requests.
    webhook: Callable[[WSGIRequest, str, Any], HttpResponse]

    def token_is_required_as_payment_input(self, previous_value):
        return previous_value

    def get_payment_gateways(
        self, currency: Optional[str], checkout: Optional["Checkout"], previous_value
    ) -> List["PaymentGateway"]:
        payment_config = self.get_payment_config(previous_value)  # type: ignore
        payment_config = payment_config if payment_config != NotImplemented else []
        currencies = self.get_supported_currencies(previous_value=[])  # type: ignore
        currencies = currencies if currencies != NotImplemented else []
        if currency and currency not in currencies:
            return []
        gateway = PaymentGateway(
            id=self.PLUGIN_ID,
            name=self.PLUGIN_NAME,
            config=payment_config,
            currencies=currencies,
        )
        return [gateway]

    @classmethod
    def _update_config_items(
        cls, configuration_to_update: List[dict], current_config: List[dict]
    ):
        config_structure: dict = (
            cls.CONFIG_STRUCTURE if cls.CONFIG_STRUCTURE is not None else {}
        )
        for config_item in current_config:
            for config_item_to_update in configuration_to_update:
                config_item_name = config_item_to_update.get("name")
                if config_item["name"] == config_item_name:
                    new_value = config_item_to_update.get("value")
                    item_type = config_structure.get(config_item_name, {}).get("type")
                    if (
                        item_type == ConfigurationTypeField.BOOLEAN
                        and new_value
                        and not isinstance(new_value, bool)
                    ):
                        new_value = new_value.lower() == "true"
                    if item_type == ConfigurationTypeField.OUTPUT:
                        # OUTPUT field is read only. No need to update it
                        continue
                    config_item.update([("value", new_value)])

        # Get new keys that don't exist in current_config and extend it.
        current_config_keys = set(c_field["name"] for c_field in current_config)
        configuration_to_update_dict = {
            c_field["name"]: c_field["value"] for c_field in configuration_to_update
        }
        missing_keys = set(configuration_to_update_dict.keys()) - current_config_keys
        for missing_key in missing_keys:
            if not config_structure.get(missing_key):
                continue
            current_config.append(
                {
                    "name": missing_key,
                    "value": configuration_to_update_dict[missing_key],
                }
            )

    @classmethod
    def validate_plugin_configuration(cls, plugin_configuration: "PluginConfiguration"):
        """Validate if provided configuration is correct.

        Raise django.core.exceptions.ValidationError otherwise.
        """
        return

    @classmethod
    def pre_save_plugin_configuration(cls, plugin_configuration: "PluginConfiguration"):
        """Trigger before plugin configuration will be saved.

        Overwrite this method if you need to trigger specific logic before saving a
        plugin configuration.
        """

    @classmethod
    def save_plugin_configuration(
        cls, plugin_configuration: "PluginConfiguration", cleaned_data
    ):
        current_config = plugin_configuration.configuration
        configuration_to_update = cleaned_data.get("configuration")
        if configuration_to_update:
            cls._update_config_items(configuration_to_update, current_config)
        if "active" in cleaned_data:
            plugin_configuration.active = cleaned_data["active"]
        cls.validate_plugin_configuration(plugin_configuration)
        cls.pre_save_plugin_configuration(plugin_configuration)
        plugin_configuration.save()
        if plugin_configuration.configuration:
            # Let's add a translated descriptions and labels
            cls._append_config_structure(plugin_configuration.configuration)
        return plugin_configuration

    @classmethod
    def _append_config_structure(cls, configuration: PluginConfigurationType):
        """Append configuration structure to config from the database.

        Database stores "key: value" pairs, the definition of fields should be declared
        inside of the plugin. Based on this, the plugin will generate a structure of
        configuration with current values and provide access to it via API.
        """
        config_structure = getattr(cls, "CONFIG_STRUCTURE") or {}
        fields_without_structure = []
        for configuration_field in configuration:

            structure_to_add = config_structure.get(configuration_field.get("name"))
            if structure_to_add:
                configuration_field.update(structure_to_add)
            else:
                fields_without_structure.append(configuration_field)

        if fields_without_structure:
            [
                configuration.remove(field)  # type: ignore
                for field in fields_without_structure
            ]

    @classmethod
    def _update_configuration_structure(cls, configuration: PluginConfigurationType):
        updated_configuration = []
        config_structure = getattr(cls, "CONFIG_STRUCTURE") or {}
        desired_config_keys = set(config_structure.keys())
        for config_field in configuration:
            if config_field["name"] not in desired_config_keys:
                continue
            updated_configuration.append(copy(config_field))

        configured_keys = set(d["name"] for d in updated_configuration)
        missing_keys = desired_config_keys - configured_keys

        if not missing_keys:
            return updated_configuration

        default_config = cls.DEFAULT_CONFIGURATION
        if not default_config:
            return updated_configuration

        update_values = [copy(k) for k in default_config if k["name"] in missing_keys]
        if update_values:
            updated_configuration.extend(update_values)
        return updated_configuration

    @classmethod
    def get_default_active(cls):
        return cls.DEFAULT_ACTIVE

    def get_plugin_configuration(
        self, configuration: PluginConfigurationType
    ) -> PluginConfigurationType:
        if not configuration:
            configuration = []
        configuration = self._update_configuration_structure(configuration)
        if configuration:
            # Let's add a translated descriptions and labels
            self._append_config_structure(configuration)
        return configuration<|MERGE_RESOLUTION|>--- conflicted
+++ resolved
@@ -97,470 +97,12 @@
     def __str__(self):
         return self.PLUGIN_NAME
 
-<<<<<<< HEAD
-    def external_authentication_url(
-        self, data: dict, request: WSGIRequest, previous_value
-    ) -> dict:
-        """Handle authentication request.
-
-        Overwrite this method if the plugin handles authentication flow.
-        """
-        return NotImplemented
-
-    def external_obtain_access_tokens(
-        self, data: dict, request: WSGIRequest, previous_value
-    ) -> ExternalAccessTokens:
-        """Handle authentication request responsible for obtaining access tokens.
-
-        Overwrite this method if the plugin handles authentication flow.
-        """
-        return NotImplemented
-
-    def external_refresh(
-        self, data: dict, request: WSGIRequest, previous_value
-    ) -> ExternalAccessTokens:
-        """Handle authentication refresh request.
-
-        Overwrite this method if the plugin handles authentication flow and supports
-        refreshing the access.
-        """
-        return NotImplemented
-
-    def external_logout(self, data: dict, request: WSGIRequest, previous_value):
-        """Handle logout request.
-
-        Overwrite this method if the plugin handles logout flow.
-        """
-        return NotImplemented
-
-    def external_verify(
-        self, data: dict, request: WSGIRequest, previous_value
-    ) -> Tuple[Optional["User"], dict]:
-        """Verify the provided authentication data.
-
-        Overwrite this method if the plugin should validate the authentication data.
-        """
-        return NotImplemented
-
-    def authenticate_user(
-        self, request: WSGIRequest, previous_value
-    ) -> Optional["User"]:
-        """Authenticate user which should be assigned to the request.
-
-        Overwrite this method if the plugin handles authentication flow.
-        """
-        return NotImplemented
-
-    def webhook(self, request: WSGIRequest, path: str, previous_value) -> HttpResponse:
-        """Handle received http request.
-
-        Overwrite this method if the plugin expects the incoming requests.
-        """
-        return NotImplemented
-
-    def notify(self, event: "NotifyEventType", payload: dict, previous_value):
-        """Handle notification request.
-
-        Overwrite this method if the plugin is responsible for sending notifications.
-        """
-        return NotImplemented
-
-    def change_user_address(
-        self,
-        address: "Address",
-        address_type: Optional[str],
-        user: Optional["User"],
-        previous_value: "Address",
-    ) -> "Address":
-        return NotImplemented
-
-    def calculate_checkout_total(
-        self,
-        checkout_info: "CheckoutInfo",
-        lines: List["CheckoutLineInfo"],
-        address: Optional["Address"],
-        discounts: List["DiscountInfo"],
-        previous_value: TaxedMoney,
-    ) -> TaxedMoney:
-        """Calculate the total for checkout.
-
-        Overwrite this method if you need to apply specific logic for the calculation
-        of a checkout total. Return TaxedMoney.
-        """
-        return NotImplemented
-
-    def calculate_checkout_shipping(
-        self,
-        checkout_info: "CheckoutInfo",
-        lines: List["CheckoutLineInfo"],
-        address: Optional["Address"],
-        discounts: List["DiscountInfo"],
-        previous_value: TaxedMoney,
-    ) -> TaxedMoney:
-        """Calculate the shipping costs for checkout.
-
-        Overwrite this method if you need to apply specific logic for the calculation
-        of shipping costs. Return TaxedMoney.
-        """
-        return NotImplemented
-
-    def calculate_order_shipping(
-        self, order: "Order", previous_value: TaxedMoney
-    ) -> TaxedMoney:
-        """Calculate the shipping costs for the order.
-
-        Update shipping costs in the order in case of changes in shipping address or
-        changes in draft order. Return TaxedMoney.
-        """
-        return NotImplemented
-
-    def calculate_checkout_line_total(
-        self,
-        checkout_info: "CheckoutInfo",
-        lines: List["CheckoutLineInfo"],
-        checkout_line_info: "CheckoutLineInfo",
-        address: Optional["Address"],
-        discounts: Iterable["DiscountInfo"],
-        previous_value: TaxedMoney,
-    ) -> TaxedMoney:
-        """Calculate checkout line total.
-
-        Overwrite this method if you need to apply specific logic for the calculation
-        of a checkout line total. Return TaxedMoney.
-        """
-        return NotImplemented
-
-    def calculate_order_line_total(
-        self,
-        order: "Order",
-        order_line: "OrderLine",
-        variant: "ProductVariant",
-        product: "Product",
-        previous_value: TaxedMoney,
-    ) -> TaxedMoney:
-        """Calculate order line total.
-
-        Overwrite this method if you need to apply specific logic for the calculation
-        of a order line total. Return TaxedMoney.
-        """
-        return NotImplemented
-
-    def calculate_checkout_line_unit_price(
-        self,
-        checkout_info: "CheckoutInfo",
-        lines: List["CheckoutLineInfo"],
-        checkout_line_info: "CheckoutLineInfo",
-        address: Optional["Address"],
-        discounts: Iterable["DiscountInfo"],
-        previous_value: TaxedMoney,
-    ):
-        """Calculate checkout line unit price."""
-        return NotImplemented
-
-    def calculate_order_line_unit(
-        self,
-        order: "Order",
-        order_line: "OrderLine",
-        variant: "ProductVariant",
-        product: "Product",
-        previous_value: TaxedMoney,
-    ) -> TaxedMoney:
-        """Calculate order line unit price.
-
-        Update order line unit price in the order in case of changes in draft order.
-        Return TaxedMoney.
-        Overwrite this method if you need to apply specific logic for the calculation
-        of an order line unit price.
-        """
-        return NotImplemented
-
-    def get_checkout_line_tax_rate(
-        self,
-        checkout_info: "CheckoutInfo",
-        lines: List["CheckoutLineInfo"],
-        checkout_line_info: "CheckoutLineInfo",
-        address: Optional["Address"],
-        discounts: Iterable["DiscountInfo"],
-        previous_value: Decimal,
-    ) -> Decimal:
-        return NotImplemented
-
-    def get_order_line_tax_rate(
-        self,
-        order: "Order",
-        product: "Product",
-        variant: "ProductVariant",
-        address: Optional["Address"],
-        previous_value: Decimal,
-    ) -> Decimal:
-        return NotImplemented
-
-    def get_checkout_shipping_tax_rate(
-        self,
-        checkout_info: "CheckoutInfo",
-        lines: Iterable["CheckoutLineInfo"],
-        address: Optional["Address"],
-        discounts: Iterable["DiscountInfo"],
-        previous_value: Decimal,
-    ):
-        return NotImplemented
-
-    def get_order_shipping_tax_rate(self, order: "Order", previous_value: Decimal):
-        return NotImplemented
-
-    def get_tax_rate_type_choices(
-        self, previous_value: List["TaxType"]
-    ) -> List["TaxType"]:
-        """Return list of all tax categories.
-
-        The returned list will be used to provide staff users with the possibility to
-        assign tax categories to a product. It can be used by tax plugins to properly
-        calculate taxes for products.
-        Overwrite this method in case your plugin provides a list of tax categories.
-        """
-        return NotImplemented
-
-    def show_taxes_on_storefront(self, previous_value: bool) -> bool:
-        """Define if storefront should add info about taxes to the price.
-
-        It is used only by the old storefront. The returned value determines if
-        storefront should append info to the price about "including/excluding X% VAT".
-        """
-        return NotImplemented
-
-    def apply_taxes_to_shipping(
-        self, price: Money, shipping_address: "Address", previous_value: TaxedMoney
-    ) -> TaxedMoney:
-        """Apply taxes to the shipping costs based on the shipping address.
-
-        Overwrite this method if you want to show available shipping methods with
-        taxes.
-        """
-        return NotImplemented
-
-    def apply_taxes_to_product(
-        self,
-        product: "Product",
-        price: Money,
-        country: Country,
-        previous_value: TaxedMoney,
-    ) -> TaxedMoney:
-        """Apply taxes to the product price based on the customer country.
-
-        Overwrite this method if you want to show products with taxes.
-        """
-        return NotImplemented
-
-    def preprocess_order_creation(
-        self,
-        checkout_info: "CheckoutInfo",
-        discounts: List["DiscountInfo"],
-        lines: Optional[Iterable["CheckoutLineInfo"]],
-        previous_value: Any,
-    ):
-        """Trigger directly before order creation.
-
-        Overwrite this method if you need to trigger specific logic before an order is
-        created.
-        """
-        return NotImplemented
-
-    def order_created(self, order: "Order", previous_value: Any):
-        """Trigger when order is created.
-
-        Overwrite this method if you need to trigger specific logic after an order is
-        created.
-        """
-        return NotImplemented
-
-    def order_confirmed(self, order: "Order", previous_value: Any):
-        """Trigger when order is confirmed by staff.
-
-        Overwrite this method if you need to trigger specific logic after an order is
-        confirmed.
-        """
-        return NotImplemented
-
-    def invoice_request(
-        self,
-        order: "Order",
-        invoice: "Invoice",
-        number: Optional[str],
-        previous_value: Any,
-    ) -> Any:
-        """Trigger when invoice creation starts.
-
-        Overwrite to create invoice with proper data, call invoice.update_invoice.
-        """
-        return NotImplemented
-
-    def invoice_delete(self, invoice: "Invoice", previous_value: Any):
-        """Trigger before invoice is deleted.
-
-        Perform any extra logic before the invoice gets deleted.
-        Note there is no need to run invoice.delete() as it will happen in mutation.
-        """
-        return NotImplemented
-
-    def invoice_sent(self, invoice: "Invoice", email: str, previous_value: Any):
-        """Trigger after invoice is sent."""
-        return NotImplemented
-
-    def assign_tax_code_to_object_meta(
-        self,
-        obj: Union["Product", "ProductType"],
-        tax_code: Optional[str],
-        previous_value: Any,
-    ):
-        """Assign tax code dedicated to plugin."""
-        return NotImplemented
-
-    def get_tax_code_from_object_meta(
-        self, obj: Union["Product", "ProductType"], previous_value: "TaxType"
-    ) -> "TaxType":
-        """Return tax code from object meta."""
-        return NotImplemented
-
-    def get_tax_rate_percentage_value(
-        self, obj: Union["Product", "ProductType"], country: Country, previous_value
-    ) -> Decimal:
-        """Return tax rate percentage value for a given tax rate type in a country.
-
-        It is used only by the old storefront.
-        """
-        return NotImplemented
-
-    def customer_created(self, customer: "User", previous_value: Any) -> Any:
-        """Trigger when user is created.
-
-        Overwrite this method if you need to trigger specific logic after a user is
-        created.
-        """
-        return NotImplemented
-
-    def customer_updated(self, customer: "User", previous_value: Any) -> Any:
-        """Trigger when user is updated.
-
-        Overwrite this method if you need to trigger specific logic after a user is
-        updated.
-        """
-        return NotImplemented
-
-    def product_created(self, product: "Product", previous_value: Any) -> Any:
-        """Trigger when product is created.
-
-        Overwrite this method if you need to trigger specific logic after a product is
-        created.
-        """
-        return NotImplemented
-
-    def product_updated(self, product: "Product", previous_value: Any) -> Any:
-        """Trigger when product is updated.
-
-        Overwrite this method if you need to trigger specific logic after a product is
-        updated.
-        """
-        return NotImplemented
-
-    def product_deleted(
-        self, product: "Product", variants: List[int], previous_value: Any
-    ) -> Any:
-        """Trigger when product is deleted.
-
-        Overwrite this method if you need to trigger specific logic after a product is
-        deleted.
-        """
-        return NotImplemented
-
-    def product_variant_created(
-        self, product_variant: "ProductVariant", previous_value: Any
-    ) -> Any:
-        """Trigger when product variant is created.
-
-        Overwrite this method if you need to trigger specific logic after a product
-        variant is created.
-        """
-        return NotImplemented
-
-    def product_variant_updated(
-        self, product_variant: "ProductVariant", previous_value: Any
-    ) -> Any:
-        """Trigger when product variant is updated.
-
-        Overwrite this method if you need to trigger specific logic after a product
-        variant is updated.
-        """
-        return NotImplemented
-
-    def product_variant_deleted(
-        self, product_variant: "ProductVariant", previous_value: Any
-    ) -> Any:
-        """Trigger when product variant is deleted.
-
-        Overwrite this method if you need to trigger specific logic after a product
-        variant is deleted.
-        """
-        return NotImplemented
-
-    def order_fully_paid(self, order: "Order", previous_value: Any) -> Any:
-        """Trigger when order is fully paid.
-
-        Overwrite this method if you need to trigger specific logic when an order is
-        fully paid.
-        """
-        return NotImplemented
-
-    def order_updated(self, order: "Order", previous_value: Any) -> Any:
-        """Trigger when order is updated.
-
-        Overwrite this method if you need to trigger specific logic when an order is
-        changed.
-        """
-        return NotImplemented
-
-    def order_cancelled(self, order: "Order", previous_value: Any) -> Any:
-        """Trigger when order is cancelled.
-
-        Overwrite this method if you need to trigger specific logic when an order is
-        canceled.
-        """
-        return NotImplemented
-
-    def order_fulfilled(self, order: "Order", previous_value: Any) -> Any:
-        """Trigger when order is fulfilled.
-
-        Overwrite this method if you need to trigger specific logic when an order is
-        fulfilled.
-        """
-        return NotImplemented
-
-    def fulfillment_created(
-        self, fulfillment: "Fulfillment", previous_value: Any
-    ) -> Any:
-        """Trigger when fulfillemnt is created.
-
-        Overwrite this method if you need to trigger specific logic when a fulfillment is
-         created.
-        """
-        return NotImplemented
-
-    def tracking_number_updated(self, fulfillment: "Fulfillment", previous_value: Any):
-        """Trigger when tracking number is updated.
-
-        Overwrite this method if you need to trigger specific logic when a tracking
-        number is updated.
-        """
-
-    def checkout_created(self, checkout: "Checkout", previous_value: Any) -> Any:
-        """Trigger when checkout is created.
-=======
     #  Apply taxes to the product price based on the customer country.
     #
     #  Overwrite this method if you want to show products with taxes.
     apply_taxes_to_product: Callable[
         ["Product", Money, Country, TaxedMoney], TaxedMoney
     ]
->>>>>>> 073d9ebc
 
     #  Apply taxes to the shipping costs based on the shipping address.
     #
@@ -921,6 +463,9 @@
     #  It is used only by the old storefront. The returned value determines if
     #  storefront should append info to the price about "including/excluding X% VAT".
     show_taxes_on_storefront: Callable[[bool], bool]
+
+    #  Trigger when tracking number is updated.
+    tracking_number_updated: Callable[["Fulfillment", Any], Any]
 
     void_payment: Callable[["PaymentData", Any], GatewayResponse]
 
