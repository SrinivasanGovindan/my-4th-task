import copy
from decimal import Decimal
from functools import partial, wraps
from typing import Iterable, List, Optional, Tuple, Union

from django.conf import settings
from django.db import transaction
from django.utils import timezone
from prices import Money, TaxedMoney, fixed_discount, percentage_discount

from ..account.models import User
from ..core.taxes import zero_money
from ..core.weight import zero_weight
from ..discount import DiscountValueType, OrderDiscountType
from ..discount.models import NotApplicable, OrderDiscount, Voucher, VoucherType
from ..discount.utils import get_products_voucher_discount, validate_voucher_in_order
from ..order import FulfillmentStatus, OrderLineData, OrderStatus
from ..order.models import Order, OrderLine
from ..plugins.manager import get_plugins_manager
from ..product.utils.digital_products import get_default_digital_content_settings
from ..shipping.models import ShippingMethod
from ..warehouse.management import deallocate_stock, increase_stock
from ..warehouse.models import Warehouse
from . import events


def get_order_country(order: Order) -> str:
    """Return country to which order will be shipped."""
    address = order.billing_address
    if order.is_shipping_required():
        address = order.shipping_address
    if address is None:
        return settings.DEFAULT_COUNTRY
    return address.country.code


def order_line_needs_automatic_fulfillment(line: OrderLine) -> bool:
    """Check if given line is digital and should be automatically fulfilled."""
    digital_content_settings = get_default_digital_content_settings()
    default_automatic_fulfillment = digital_content_settings["automatic_fulfillment"]
    content = line.variant.digital_content if line.variant else None
    if not content:
        return False
    if default_automatic_fulfillment and content.use_default_settings:
        return True
    if content.automatic_fulfillment:
        return True
    return False


def order_needs_automatic_fulfillment(order: Order) -> bool:
    """Check if order has digital products which should be automatically fulfilled."""
    for line in order.lines.digital():
        if order_line_needs_automatic_fulfillment(line):
            return True
    return False


def update_voucher_discount(func):
    """Recalculate order discount amount based on order voucher."""

    @wraps(func)
    def decorator(*args, **kwargs):
        if kwargs.pop("update_voucher_discount", True):
            order = args[0]
            try:
                discount = get_voucher_discount_for_order(order)
            except NotApplicable:
                discount = zero_money(order.currency)
        return func(*args, **kwargs, discount=discount)

    return decorator


def get_voucher_discount_assigned_to_order(order: Order):
    return order.discounts.filter(type=OrderDiscountType.VOUCHER).first()


def recalculate_order_discounts(
    order: Order,
) -> List[Tuple[OrderDiscount, OrderDiscount]]:
    """Recalculate all order discounts assigned to order.

    It returns the list of tuples which contains order discounts where the amount has
    been changed.
    """

    changed_order_discounts = []
    order_discounts = order.discounts.filter(type=OrderDiscountType.MANUAL)
    for order_discount in order_discounts:
        previous_order_discount = copy.deepcopy(order_discount)
        current_total = order.total.gross.amount

        update_order_discount_for_order(
            order,
            order_discount,
        )
        discount_value = order_discount.value
        discount_type = order_discount.value_type
        amount = order_discount.amount

        if (
            (
                discount_type == DiscountValueType.PERCENTAGE
                or current_total < discount_value
            )
            # No need to add new event when new and old amount of discount is the same
            and amount != previous_order_discount.amount
        ):
            changed_order_discounts.append(
                # order discount before changes, order discount after update
                (previous_order_discount, order_discount)
            )
    return changed_order_discounts


@update_voucher_discount
def recalculate_order_prices(order: Order, **kwargs):
    # avoid using prefetched order lines
    lines = OrderLine.objects.filter(order_id=order.pk)
    prices = [line.total_price for line in lines]
    total = sum(prices, order.shipping_price)
    undiscounted_total = TaxedMoney(total.net, total.gross)

    voucher_discount = kwargs.get("discount", zero_money(order.currency))

    # discount amount can't be greater than order total
    voucher_discount = min(voucher_discount, total.gross)
    total -= voucher_discount

    order.total = total
    order.undiscounted_total = undiscounted_total

    if voucher_discount:
        assigned_order_discount = get_voucher_discount_assigned_to_order(order)
        if assigned_order_discount:
            assigned_order_discount.amount_value = voucher_discount.amount
            assigned_order_discount.value = voucher_discount.amount
            assigned_order_discount.save(update_fields=["value", "amount_value"])


def recalculate_order(order: Order, **kwargs):
    """Recalculate and assign total price of order.

    Total price is a sum of items in order and order shipping price minus
    discount amount.

    Voucher discount amount is recalculated by default. To avoid this, pass
    update_voucher_discount argument set to False.
    """

    recalculate_order_prices(order, **kwargs)

    changed_order_discounts = recalculate_order_discounts(order)
    events.order_discounts_automatically_updated_event(order, changed_order_discounts)

    order.save(
        update_fields=[
            "total_net_amount",
            "total_gross_amount",
            "undiscounted_total_net_amount",
            "undiscounted_total_gross_amount",
            "currency",
        ]
    )
    recalculate_order_weight(order)


def recalculate_order_weight(order):
    """Recalculate order weights."""
    weight = zero_weight()
    for line in order:
        if line.variant:
            weight += line.variant.get_weight() * line.quantity
    order.weight = weight
    order.save(update_fields=["weight"])


def update_taxes_for_order_line(
    line: "OrderLine", order: "Order", manager, tax_included
):
    variant = line.variant
    product = variant.product  # type: ignore

    line_price = line.unit_price.gross if tax_included else line.unit_price.net
    line.unit_price = TaxedMoney(line_price, line_price)

    price = manager.calculate_order_line_unit(order, line, variant, product)
    line.unit_price = price
    line.total_price = line.unit_price * line.quantity
    if price.tax and price.net:
        line.tax_rate = manager.get_order_line_tax_rate(order, product, None, price)


def update_taxes_for_order_lines(
    lines: List[OrderLine], order: "Order", manager, tax_included
):
    for line in lines:
        update_taxes_for_order_line(line, order, manager, tax_included=tax_included)
    OrderLine.objects.bulk_update(
        lines,
        [
            "tax_rate",
            "unit_price_net_amount",
            "unit_price_gross_amount",
            "total_price_net_amount",
            "total_price_gross_amount",
        ],
    )


def update_order_prices(order, manager, tax_included):
    """Update prices in order with given discounts and proper taxes."""

<<<<<<< HEAD
            price = manager.calculate_order_line_unit(order, line, variant, product)
            if price is not None:
                net = price.net.amount
            total_price_net_amount = net * line.quantity
            total_price_gross_amount = line.unit_price.gross.amount * line.quantity
            line.total_price_net_amount = total_price_net_amount.quantize(
                Decimal("0.001")
            )
            line.total_price_gross_amount = total_price_gross_amount.quantize(
                Decimal("0.001")
            )
            if price != line.unit_price:
                line.unit_price = price
                if price.tax and price.net:
                    line.tax_rate = manager.get_order_line_tax_rate(
                        order, product, None, price
                    )
                line.save()
=======
    update_taxes_for_order_lines(order.lines.all(), order, manager, tax_included)
>>>>>>> b01a0ac7

    if order.shipping_method:
        shipping_price = manager.calculate_order_shipping(order)
        order.shipping_price = shipping_price
        order.shipping_tax_rate = manager.get_order_shipping_tax_rate(
            order, shipping_price
        )
        order.save(
            update_fields=[
                "shipping_price_net_amount",
                "shipping_price_gross_amount",
                "shipping_tax_rate",
                "currency",
            ]
        )

    recalculate_order(order)


def _calculate_quantity_including_returns(order):
    lines = list(order.lines.all())
    total_quantity = sum([line.quantity for line in lines])
    quantity_fulfilled = sum([line.quantity_fulfilled for line in lines])
    quantity_returned = 0
    quantity_replaced = 0
    for fulfillment in order.fulfillments.all():
        # count returned quantity for order
        if fulfillment.status in [
            FulfillmentStatus.RETURNED,
            FulfillmentStatus.REFUNDED_AND_RETURNED,
        ]:
            quantity_returned += fulfillment.get_total_quantity()
        # count replaced quantity for order
        elif fulfillment.status == FulfillmentStatus.REPLACED:
            quantity_replaced += fulfillment.get_total_quantity()

    # Subtract the replace quantity as it shouldn't be taken into consideration for
    # calculating the order status
    total_quantity -= quantity_replaced
    quantity_fulfilled -= quantity_replaced
    return total_quantity, quantity_fulfilled, quantity_returned


def update_order_status(order):
    """Update order status depending on fulfillments."""

    (
        total_quantity,
        quantity_fulfilled,
        quantity_returned,
    ) = _calculate_quantity_including_returns(order)

    # total_quantity == 0 means that all products have been replaced, we don't change
    # the order status in that case
    if total_quantity == 0:
        status = order.status
    elif quantity_fulfilled <= 0:
        status = OrderStatus.UNFULFILLED
    elif 0 < quantity_returned < total_quantity:
        status = OrderStatus.PARTIALLY_RETURNED
    elif quantity_returned == total_quantity:
        status = OrderStatus.RETURNED
    elif quantity_fulfilled < total_quantity:
        status = OrderStatus.PARTIALLY_FULFILLED
    else:
        status = OrderStatus.FULFILLED

    if status != order.status:
        order.status = status
        order.save(update_fields=["status"])


@transaction.atomic
def add_variant_to_order(order, variant, quantity, discounts=None):
    """Add total_quantity of variant to order.

    Returns an order line the variant was added to.
    """
    try:
        line = order.lines.get(variant=variant)
        line.quantity += quantity
        line.save(update_fields=["quantity"])
    except OrderLine.DoesNotExist:
        product = variant.product
        collections = product.collections.all()
        channel = order.channel
        channel_listing = variant.channel_listings.get(channel=channel)
        unit_price = variant.get_price(
            product, collections, channel, channel_listing, discounts
        )
        unit_price = TaxedMoney(net=unit_price, gross=unit_price)
        total_price = unit_price * quantity
        product_name = str(product)
        variant_name = str(variant)
        translated_product_name = str(product.translated)
        translated_variant_name = str(variant.translated)
        if translated_product_name == product_name:
            translated_product_name = ""
        if translated_variant_name == variant_name:
            translated_variant_name = ""
        line = order.lines.create(
            product_name=product_name,
            variant_name=variant_name,
            translated_product_name=translated_product_name,
            translated_variant_name=translated_variant_name,
            product_sku=variant.sku,
            is_shipping_required=variant.is_shipping_required(),
            quantity=quantity,
            unit_price=unit_price,
            total_price=total_price,
            variant=variant,
        )
        manager = get_plugins_manager()
        unit_price = manager.calculate_order_line_unit(order, line, variant, product)
        line.unit_price = unit_price
        line.tax_rate = manager.get_order_line_tax_rate(
            order, product, None, unit_price
        )
        line.total_price = unit_price * quantity
        line.save(
            update_fields=[
                "currency",
                "unit_price_net_amount",
                "unit_price_gross_amount",
                "total_price_net_amount",
                "total_price_gross_amount",
                "tax_rate",
            ]
        )

    return line


def add_gift_card_to_order(order, gift_card, total_price_left):
    """Add gift card to order.

    Return a total price left after applying the gift cards.
    """
    if total_price_left > zero_money(total_price_left.currency):
        order.gift_cards.add(gift_card)
        if total_price_left < gift_card.current_balance:
            gift_card.current_balance = gift_card.current_balance - total_price_left
            total_price_left = zero_money(total_price_left.currency)
        else:
            total_price_left = total_price_left - gift_card.current_balance
            gift_card.current_balance_amount = 0
        gift_card.last_used_on = timezone.now()
        gift_card.save(update_fields=["current_balance_amount", "last_used_on"])
    return total_price_left


def change_order_line_quantity(context, line, old_quantity, new_quantity):
    """Change the quantity of ordered items in a order line."""
    if new_quantity:
        line.quantity = new_quantity
        line.save(update_fields=["quantity"])
        net = line.unit_price.net.amount
        unit_price = context.plugins.calculate_order_line_unit(
            line.order, line, line.variant, line.variant.product
        )
        if unit_price is not None:
            net = unit_price.net.amount
        total_price_net_amount = net * line.quantity
        total_price_gross_amount = line.unit_price.gross.amount * line.quantity
        line.total_price_net_amount = total_price_net_amount.quantize(Decimal("0.001"))
        line.total_price_gross_amount = total_price_gross_amount.quantize(
            Decimal("0.001")
        )
        line.save(
            update_fields=[
                "quantity",
                "tax_rate",
                "total_price_net_amount",
                "total_price_gross_amount",
            ]
        )
    else:
        delete_order_line(context.plugins, line)

    quantity_diff = old_quantity - new_quantity

    # Create the added / removed products event
    if quantity_diff > 0:
        events.order_removed_products_event(
            order=line.order, user=context.user, order_lines=[(quantity_diff, line)]
        )
    elif quantity_diff < 0:
        events.order_added_products_event(
            order=line.order,
            user=context.user,
            order_lines=[(quantity_diff * -1, line)],
        )


def delete_order_line(manager, line):
    """Delete an order line from an order."""
    line.delete()
    manager.order_line_deleted(line.order, line)


def restock_order_lines(order):
    """Return ordered products to corresponding stocks."""
    country = get_order_country(order)
    default_warehouse = Warehouse.objects.filter(
        shipping_zones__countries__contains=country
    ).first()

    dellocating_stock_lines: List[OrderLineData] = []
    for line in order:
        if line.variant and line.variant.track_inventory:
            if line.quantity_unfulfilled > 0:
                dellocating_stock_lines.append(
                    OrderLineData(line=line, quantity=line.quantity_unfulfilled)
                )
            if line.quantity_fulfilled > 0:
                allocation = line.allocations.first()
                warehouse = (
                    allocation.stock.warehouse if allocation else default_warehouse
                )
                increase_stock(line, warehouse, line.quantity_fulfilled)

        if line.quantity_fulfilled > 0:
            line.quantity_fulfilled = 0
            line.save(update_fields=["quantity_fulfilled"])

    if dellocating_stock_lines:
        deallocate_stock(dellocating_stock_lines)


def restock_fulfillment_lines(fulfillment, warehouse):
    """Return fulfilled products to corresponding stocks.

    Return products to stocks and update order lines quantity fulfilled values.
    """
    order_lines = []
    for line in fulfillment:
        if line.order_line.variant and line.order_line.variant.track_inventory:
            increase_stock(line.order_line, warehouse, line.quantity, allocate=True)
        order_line = line.order_line
        order_line.quantity_fulfilled -= line.quantity
        order_lines.append(order_line)
    OrderLine.objects.bulk_update(order_lines, ["quantity_fulfilled"])


def sum_order_totals(qs, currency_code):
    zero = Money(0, currency=currency_code)
    taxed_zero = TaxedMoney(zero, zero)
    return sum([order.total for order in qs], taxed_zero)


def get_valid_shipping_methods_for_order(order: Order):
    if not order.is_shipping_required():
        return None
    if not order.shipping_address:
        return None
    return ShippingMethod.objects.applicable_shipping_methods_for_instance(
        order,
        channel_id=order.channel_id,
        price=order.get_subtotal().gross,
        country_code=order.shipping_address.country.code,
    )


def get_discounted_lines(lines, voucher):
    discounted_products = voucher.products.all()
    discounted_categories = set(voucher.categories.all())
    discounted_collections = set(voucher.collections.all())

    discounted_lines = []
    if discounted_products or discounted_collections or discounted_categories:
        for line in lines:
            line_product = line.variant.product
            line_category = line.variant.product.category
            line_collections = set(line.variant.product.collections.all())
            if line.variant and (
                line_product in discounted_products
                or line_category in discounted_categories
                or line_collections.intersection(discounted_collections)
            ):
                discounted_lines.append(line)
    else:
        # If there's no discounted products, collections or categories,
        # it means that all products are discounted
        discounted_lines.extend(list(lines))
    return discounted_lines


def get_prices_of_discounted_specific_product(
    lines: Iterable[OrderLine],
    voucher: Voucher,
) -> List[Money]:
    """Get prices of variants belonging to the discounted specific products.

    Specific products are products, collections and categories.
    Product must be assigned directly to the discounted category, assigning
    product to child category won't work.
    """
    line_prices = []
    discounted_lines = get_discounted_lines(lines, voucher)

    for line in discounted_lines:
        line_prices.extend([line.unit_price_gross] * line.quantity)

    return line_prices


def get_products_voucher_discount_for_order(order: Order) -> Money:
    """Calculate products discount value for a voucher, depending on its type."""
    prices = None
    voucher = order.voucher
    if voucher and voucher.type == VoucherType.SPECIFIC_PRODUCT:
        prices = get_prices_of_discounted_specific_product(order.lines.all(), voucher)
    if not prices:
        msg = "This offer is only valid for selected items."
        raise NotApplicable(msg)
    return get_products_voucher_discount(voucher, prices, order.channel)  # type: ignore


def get_voucher_discount_for_order(order: Order) -> Money:
    """Calculate discount value depending on voucher and discount types.

    Raise NotApplicable if voucher of given type cannot be applied.
    """
    if not order.voucher:
        return zero_money(order.currency)
    validate_voucher_in_order(order)
    subtotal = order.get_subtotal()
    if order.voucher.type == VoucherType.ENTIRE_ORDER:
        return order.voucher.get_discount_amount_for(subtotal.gross, order.channel)
    if order.voucher.type == VoucherType.SHIPPING:
        return order.voucher.get_discount_amount_for(
            order.shipping_price, order.channel
        )
    if order.voucher.type == VoucherType.SPECIFIC_PRODUCT:
        return get_products_voucher_discount_for_order(order)
    raise NotImplementedError("Unknown discount type")


def match_orders_with_new_user(user: User) -> None:
    Order.objects.confirmed().filter(user_email=user.email, user=None).update(user=user)


def get_total_order_discount(order: Order) -> Money:
    """Return total order discount assigned to the order."""
    all_discounts = order.discounts.all()
    total_order_discount = Money(
        sum([discount.amount_value for discount in all_discounts]),
        currency=order.currency,
    )
    total_order_discount = min(total_order_discount, order.undiscounted_total_gross)
    return total_order_discount


def get_order_discounts(order: Order) -> List[OrderDiscount]:
    """Return all discounts applied to the order by staff user."""
    return list(order.discounts.filter(type=OrderDiscountType.MANUAL))


def apply_discount_to_value(
    value: Decimal,
    value_type: str,
    currency: str,
    price_to_discount: Union[Money, TaxedMoney],
):
    """Calculate the price based on the provided values."""
    if value_type == DiscountValueType.FIXED:
        discount_method = fixed_discount
        discount_kwargs = {"discount": Money(value, currency)}
    else:
        discount_method = percentage_discount
        discount_kwargs = {"percentage": value}
    discount = partial(
        discount_method,
        **discount_kwargs,
    )
    return discount(price_to_discount)


def create_order_discount_for_order(
    order: Order, reason: str, value_type: str, value: Decimal
):
    """Add new order discount and update the prices."""

    current_total = order.total
    currency = order.currency

    net_total = apply_discount_to_value(value, value_type, currency, current_total.net)
    gross_total = apply_discount_to_value(
        value, value_type, currency, current_total.gross
    )

    new_amount = (current_total - gross_total).gross

    order_discount = order.discounts.create(
        value_type=value_type,
        value=value,
        reason=reason,
        amount=new_amount,  # type: ignore
    )
    order.total = TaxedMoney(net_total, gross_total)
    order.save(update_fields=["total_net_amount", "total_gross_amount"])
    return order_discount


def update_order_discount_for_order(
    order: Order,
    order_discount_to_update: OrderDiscount,
    reason: Optional[str] = None,
    value_type: Optional[str] = None,
    value: Optional[Decimal] = None,
):
    """Update the order_discount for an order and recalculate the order's prices."""
    current_value = order_discount_to_update.value
    value = value if value is not None else current_value
    value_type = value_type or order_discount_to_update.value_type
    currency = order_discount_to_update.currency
    fields_to_update = []
    if reason is not None:
        order_discount_to_update.reason = reason
        fields_to_update.append("reason")

    current_total = order.total

    net_total = apply_discount_to_value(value, value_type, currency, current_total.net)
    gross_total = apply_discount_to_value(
        value, value_type, currency, current_total.gross
    )

    new_amount = (current_total - gross_total).gross

    order_discount_to_update.amount = new_amount
    order_discount_to_update.value = value
    order_discount_to_update.value_type = value_type
    fields_to_update.extend(["value_type", "value", "amount_value"])

    order.total = TaxedMoney(net_total, gross_total)

    order_discount_to_update.save(update_fields=fields_to_update)


def remove_order_discount_from_order(order: Order, order_discount: OrderDiscount):
    """Remove the order discount from order and update the prices."""

    discount_amount = order_discount.amount
    order_discount.delete()

    order.total += discount_amount
    order.save(update_fields=["total_net_amount", "total_gross_amount"])


def update_discount_for_order_line(
    order_line: OrderLine,
    order: "Order",
    reason: Optional[str],
    value_type: Optional[str],
    value: Optional[Decimal],
    manager,
    tax_included,
):
    """Update discount fields for order line. Apply discount to the price."""
    current_value = order_line.unit_discount_value
    current_value_type = order_line.unit_discount_type
    value = value or current_value
    value_type = value_type or current_value_type
    fields_to_update = []
    if reason is not None:
        order_line.unit_discount_reason = reason
        fields_to_update.append("unit_discount_reason")
    if current_value != value or current_value_type != value_type:
        undiscounted_unit_price = order_line.undiscounted_unit_price
        currency = undiscounted_unit_price.currency
        unit_price_with_discount = apply_discount_to_value(
            value, value_type, currency, undiscounted_unit_price
        )

        order_line.unit_discount = (
            undiscounted_unit_price - unit_price_with_discount
        ).gross

        order_line.unit_price = unit_price_with_discount
        order_line.unit_discount_type = value_type
        order_line.unit_discount_value = value
        order_line.total_price = order_line.unit_price * order_line.quantity
        fields_to_update.extend(
            [
                "tax_rate",
                "unit_discount_value",
                "unit_discount_amount",
                "unit_discount_type",
                "unit_discount_reason",
                "unit_price_gross_amount",
                "unit_price_net_amount",
                "total_price_net_amount",
                "total_price_gross_amount",
            ]
        )

    # Save lines before calculating the taxes as some plugin can fetch all order data
    # from db
    order_line.save(update_fields=fields_to_update)

    update_taxes_for_order_line(order_line, order, manager, tax_included)
    order_line.save(
        update_fields=[
            "unit_price_gross_amount",
            "unit_price_net_amount",
            "total_price_net_amount",
            "total_price_gross_amount",
            "tax_rate",
        ]
    )


def remove_discount_from_order_line(
    order_line: OrderLine, order: "Order", manager, tax_included
):
    """Drop discount applied to order line. Restore undiscounted price."""
    order_line.unit_price = order_line.undiscounted_unit_price
    order_line.unit_discount_amount = Decimal(0)
    order_line.unit_discount_value = Decimal(0)
    order_line.unit_discount_reason = ""
    order_line.total_price = order_line.unit_price * order_line.quantity
    order_line.save(
        update_fields=[
            "unit_discount_value",
            "unit_discount_amount",
            "unit_discount_reason",
            "unit_price_gross_amount",
            "unit_price_net_amount",
            "total_price_net_amount",
            "total_price_gross_amount",
        ]
    )

    update_taxes_for_order_line(order_line, order, manager, tax_included)
    order_line.save(
        update_fields=[
            "unit_price_gross_amount",
            "unit_price_net_amount",
            "total_price_net_amount",
            "total_price_gross_amount",
            "tax_rate",
        ]
    )<|MERGE_RESOLUTION|>--- conflicted
+++ resolved
@@ -212,28 +212,7 @@
 def update_order_prices(order, manager, tax_included):
     """Update prices in order with given discounts and proper taxes."""
 
-<<<<<<< HEAD
-            price = manager.calculate_order_line_unit(order, line, variant, product)
-            if price is not None:
-                net = price.net.amount
-            total_price_net_amount = net * line.quantity
-            total_price_gross_amount = line.unit_price.gross.amount * line.quantity
-            line.total_price_net_amount = total_price_net_amount.quantize(
-                Decimal("0.001")
-            )
-            line.total_price_gross_amount = total_price_gross_amount.quantize(
-                Decimal("0.001")
-            )
-            if price != line.unit_price:
-                line.unit_price = price
-                if price.tax and price.net:
-                    line.tax_rate = manager.get_order_line_tax_rate(
-                        order, product, None, price
-                    )
-                line.save()
-=======
     update_taxes_for_order_lines(order.lines.all(), order, manager, tax_included)
->>>>>>> b01a0ac7
 
     if order.shipping_method:
         shipping_price = manager.calculate_order_shipping(order)
