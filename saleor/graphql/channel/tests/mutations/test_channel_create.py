import json
from datetime import timedelta
from unittest import mock

import graphene
import pytest
from django.utils.functional import SimpleLazyObject
from django.utils.text import slugify
from freezegun import freeze_time

from .....channel.error_codes import ChannelErrorCode
from .....channel.models import Channel
from .....core.utils.json_serializer import CustomJsonEncoder
from .....tax.models import TaxConfiguration
from .....webhook.event_types import WebhookEventAsyncType
from .....webhook.payloads import generate_meta, generate_requestor
from ....tests.utils import assert_no_permission, get_graphql_content
from ...enums import (
    AllocationStrategyEnum,
    MarkAsPaidStrategyEnum,
    TransactionFlowStrategyEnum,
)

CHANNEL_CREATE_MUTATION = """
    mutation CreateChannel($input: ChannelCreateInput!){
        channelCreate(input: $input){
            channel{
                id
                name
                slug
                currencyCode
                defaultCountry {
                    code
                    country
                }
                warehouses {
                    slug
                }
                stockSettings {
                    allocationStrategy
                }
                orderSettings {
                    automaticallyConfirmAllNewOrders
                    automaticallyFulfillNonShippableGiftCard
                    expireOrdersAfter
                    markAsPaidStrategy
                    defaultTransactionFlowStrategy
                    deleteExpiredOrdersAfter
                    allowUnpaidOrders
                }
                checkoutSettings {
                    useLegacyErrorFlow
                }
            }
            errors{
                field
                code
                message
            }
        }
    }
"""


def test_channel_create_mutation_as_staff_user(
    permission_manage_channels,
    staff_api_client,
):
    # given
    name = "testName"
    slug = "test_slug"
    currency_code = "USD"
    default_country = "US"
    allocation_strategy = AllocationStrategyEnum.PRIORITIZE_HIGH_STOCK.name
    variables = {
        "input": {
            "name": name,
            "slug": slug,
            "currencyCode": currency_code,
            "defaultCountry": default_country,
            "stockSettings": {"allocationStrategy": allocation_strategy},
            "orderSettings": {
                "automaticallyConfirmAllNewOrders": False,
                "automaticallyFulfillNonShippableGiftCard": False,
                "expireOrdersAfter": 10,
            },
            "checkoutSettings": {"useLegacyErrorFlow": False},
        }
    }

    # when
    response = staff_api_client.post_graphql(
        CHANNEL_CREATE_MUTATION,
        variables=variables,
        permissions=(permission_manage_channels,),
    )
    content = get_graphql_content(response)

    # then
    data = content["data"]["channelCreate"]
    assert not data["errors"]
    channel_data = data["channel"]
    channel = Channel.objects.get()
    assert channel_data["name"] == channel.name == name
    assert channel_data["slug"] == channel.slug == slug
    assert channel_data["currencyCode"] == channel.currency_code == currency_code
    assert (
        channel_data["defaultCountry"]["code"]
        == channel.default_country.code
        == default_country
    )
    assert channel_data["stockSettings"]["allocationStrategy"] == allocation_strategy
    assert channel_data["orderSettings"]["automaticallyConfirmAllNewOrders"] is False
    assert (
        channel_data["orderSettings"]["automaticallyFulfillNonShippableGiftCard"]
        is False
    )
    assert channel_data["orderSettings"]["expireOrdersAfter"] == 10
    assert channel_data["checkoutSettings"]["useLegacyErrorFlow"] is False


def test_channel_create_mutation_as_app(
    permission_manage_channels,
    app_api_client,
):
    # given
    name = "testName"
    slug = "test_slug"
    currency_code = "USD"
    default_country = "US"
    variables = {
        "input": {
            "name": name,
            "slug": slug,
            "currencyCode": currency_code,
            "defaultCountry": default_country,
            "checkoutSettings": {"useLegacyErrorFlow": False},
        }
    }

    # when
    response = app_api_client.post_graphql(
        CHANNEL_CREATE_MUTATION,
        variables=variables,
        permissions=(permission_manage_channels,),
    )
    content = get_graphql_content(response)

    # then
    data = content["data"]["channelCreate"]
    assert not data["errors"]
    channel_data = data["channel"]
    channel = Channel.objects.get()
    assert channel_data["name"] == channel.name == name
    assert channel_data["slug"] == channel.slug == slug
    assert channel_data["currencyCode"] == channel.currency_code == currency_code
    assert (
        channel_data["defaultCountry"]["code"]
        == channel.default_country.code
        == default_country
    )
    assert (
        channel_data["stockSettings"]["allocationStrategy"]
        == AllocationStrategyEnum.PRIORITIZE_SORTING_ORDER.name
    )
    assert channel_data["orderSettings"]["automaticallyConfirmAllNewOrders"] is True
    assert (
        channel_data["orderSettings"]["automaticallyFulfillNonShippableGiftCard"]
        is True
    )
    assert channel_data["orderSettings"]["expireOrdersAfter"] is None
    assert channel_data["checkoutSettings"]["useLegacyErrorFlow"] is False


def test_channel_create_mutation_as_customer(user_api_client):
    # given
    name = "testName"
    slug = "test_slug"
    currency_code = "USD"
    default_country = "US"
    allocation_strategy = AllocationStrategyEnum.PRIORITIZE_SORTING_ORDER.name
    variables = {
        "input": {
            "name": name,
            "slug": slug,
            "currencyCode": currency_code,
            "defaultCountry": default_country,
            "stockSettings": {"allocationStrategy": allocation_strategy},
            "orderSettings": {
                "automaticallyConfirmAllNewOrders": False,
                "automaticallyFulfillNonShippableGiftCard": False,
            },
        }
    }

    # when
    response = user_api_client.post_graphql(
        CHANNEL_CREATE_MUTATION,
        variables=variables,
        permissions=(),
    )

    # then
    assert_no_permission(response)


def test_channel_create_mutation_negative_expire_orders(
    permission_manage_channels,
    app_api_client,
):
    # given
    name = "testName"
    slug = "test_slug"
    currency_code = "USD"
    default_country = "US"
    allocation_strategy = AllocationStrategyEnum.PRIORITIZE_SORTING_ORDER.name
    variables = {
        "input": {
            "name": name,
            "slug": slug,
            "currencyCode": currency_code,
            "defaultCountry": default_country,
            "stockSettings": {"allocationStrategy": allocation_strategy},
            "orderSettings": {
                "expireOrdersAfter": -1,
            },
        }
    }

    # when
    response = app_api_client.post_graphql(
        CHANNEL_CREATE_MUTATION,
        variables=variables,
        permissions=(permission_manage_channels,),
    )

    # then
    content = get_graphql_content(response)
    error = content["data"]["channelCreate"]["errors"][0]
    assert error["field"] == "expireOrdersAfter"
    assert error["code"] == ChannelErrorCode.INVALID.name


@pytest.mark.parametrize("expire_input", [0, None])
def test_channel_create_mutation_disabled_expire_orders(
    expire_input,
    permission_manage_channels,
    app_api_client,
):
    # given
    name = "testName"
    slug = "test_slug"
    currency_code = "USD"
    default_country = "US"
    allocation_strategy = AllocationStrategyEnum.PRIORITIZE_SORTING_ORDER.name
    variables = {
        "input": {
            "name": name,
            "slug": slug,
            "currencyCode": currency_code,
            "defaultCountry": default_country,
            "stockSettings": {"allocationStrategy": allocation_strategy},
            "orderSettings": {
                "expireOrdersAfter": expire_input,
            },
        }
    }

    # when
    response = app_api_client.post_graphql(
        CHANNEL_CREATE_MUTATION,
        variables=variables,
        permissions=(permission_manage_channels,),
    )

    # then
    content = get_graphql_content(response)
    data = content["data"]["channelCreate"]
    assert not data["errors"]
    assert data["channel"]["orderSettings"]["expireOrdersAfter"] is None


def test_channel_create_mutation_as_anonymous(api_client):
    # given
    name = "testName"
    slug = "test_slug"
    currency_code = "USD"
    default_country = "US"
    variables = {
        "input": {
            "name": name,
            "slug": slug,
            "currencyCode": currency_code,
            "defaultCountry": default_country,
        }
    }

    # when
    response = api_client.post_graphql(
        CHANNEL_CREATE_MUTATION,
        variables=variables,
        permissions=(),
    )

    # then
    assert_no_permission(response)


def test_channel_create_mutation_slugify_slug_field(
    permission_manage_channels,
    staff_api_client,
):
    # given
    name = "testName"
    slug = "Invalid slug"
    currency_code = "USD"
    default_country = "US"
    variables = {
        "input": {
            "name": name,
            "slug": slug,
            "currencyCode": currency_code,
            "defaultCountry": default_country,
        }
    }

    # when
    response = staff_api_client.post_graphql(
        CHANNEL_CREATE_MUTATION,
        variables=variables,
        permissions=(permission_manage_channels,),
    )
    content = get_graphql_content(response)

    # then
    channel_data = content["data"]["channelCreate"]["channel"]
    assert channel_data["slug"] == slugify(slug)


def test_channel_create_mutation_with_duplicated_slug(
    permission_manage_channels, staff_api_client, channel_USD
):
    # given
    name = "New Channel"
    slug = channel_USD.slug
    currency_code = "USD"
    default_country = "US"
    allocation_strategy = AllocationStrategyEnum.PRIORITIZE_SORTING_ORDER.name
    variables = {
        "input": {
            "name": name,
            "slug": slug,
            "currencyCode": currency_code,
            "defaultCountry": default_country,
            "stockSettings": {"allocationStrategy": allocation_strategy},
        }
    }

    # when
    response = staff_api_client.post_graphql(
        CHANNEL_CREATE_MUTATION,
        variables=variables,
        permissions=(permission_manage_channels,),
    )
    content = get_graphql_content(response)

    # then
    error = content["data"]["channelCreate"]["errors"][0]
    assert error["field"] == "slug"
    assert error["code"] == ChannelErrorCode.UNIQUE.name


def test_channel_create_mutation_with_shipping_zones(
    permission_manage_channels,
    staff_api_client,
    shipping_zones,
):
    # given
    name = "testName"
    slug = "test_slug"
    currency_code = "USD"
    default_country = "US"
    shipping_zones_ids = [
        graphene.Node.to_global_id("ShippingZone", zone.pk) for zone in shipping_zones
    ]
    allocation_strategy = AllocationStrategyEnum.PRIORITIZE_SORTING_ORDER.name
    variables = {
        "input": {
            "name": name,
            "slug": slug,
            "currencyCode": currency_code,
            "addShippingZones": shipping_zones_ids,
            "defaultCountry": default_country,
            "stockSettings": {"allocationStrategy": allocation_strategy},
        }
    }

    # when
    response = staff_api_client.post_graphql(
        CHANNEL_CREATE_MUTATION,
        variables=variables,
        permissions=(permission_manage_channels,),
    )
    content = get_graphql_content(response)

    # then
    data = content["data"]["channelCreate"]
    assert not data["errors"]
    channel_data = data["channel"]
    channel = Channel.objects.get(
        id=graphene.Node.from_global_id(channel_data["id"])[1]
    )
    assert channel_data["name"] == channel.name == name
    assert channel_data["slug"] == channel.slug == slug
    assert channel_data["currencyCode"] == channel.currency_code == currency_code
    for shipping_zone in shipping_zones:
        shipping_zone.channels.get(slug=slug)
    assert channel_data["stockSettings"]["allocationStrategy"] == allocation_strategy


def test_channel_create_mutation_with_warehouses(
    permission_manage_channels,
    staff_api_client,
    warehouses,
):
    # given
    name = "testName"
    slug = "test_slug"
    currency_code = "USD"
    default_country = "US"
    warehouses_ids = [
        graphene.Node.to_global_id("Warehouse", warehouse.pk)
        for warehouse in warehouses
    ]
    allocation_strategy = AllocationStrategyEnum.PRIORITIZE_SORTING_ORDER.name
    variables = {
        "input": {
            "name": name,
            "slug": slug,
            "currencyCode": currency_code,
            "addWarehouses": warehouses_ids,
            "defaultCountry": default_country,
            "stockSettings": {"allocationStrategy": allocation_strategy},
        }
    }

    # when
    response = staff_api_client.post_graphql(
        CHANNEL_CREATE_MUTATION,
        variables=variables,
        permissions=(permission_manage_channels,),
    )
    content = get_graphql_content(response)

    # then
    data = content["data"]["channelCreate"]
    assert not data["errors"]
    channel_data = data["channel"]
    channel = Channel.objects.get(
        id=graphene.Node.from_global_id(channel_data["id"])[1]
    )
    assert channel_data["name"] == channel.name == name
    assert channel_data["slug"] == channel.slug == slug
    assert channel_data["currencyCode"] == channel.currency_code == currency_code
    assert {
        warehouse_data["slug"] for warehouse_data in channel_data["warehouses"]
    } == {warehouse.slug for warehouse in warehouses}
    assert channel_data["stockSettings"]["allocationStrategy"] == allocation_strategy


@freeze_time("2022-05-12 12:00:00")
@mock.patch("saleor.plugins.webhook.plugin.get_webhooks_for_event")
@mock.patch("saleor.plugins.webhook.plugin.trigger_webhooks_async")
def test_channel_create_mutation_trigger_webhook(
    mocked_webhook_trigger,
    mocked_get_webhooks_for_event,
    any_webhook,
    permission_manage_channels,
    staff_api_client,
    settings,
):
    # given
    mocked_get_webhooks_for_event.return_value = [any_webhook]
    settings.PLUGINS = ["saleor.plugins.webhook.plugin.WebhookPlugin"]

    name = "testName"
    slug = "test_slug"
    currency_code = "USD"
    default_country = "US"
    allocation_strategy = AllocationStrategyEnum.PRIORITIZE_SORTING_ORDER.name
    variables = {
        "input": {
            "name": name,
            "slug": slug,
            "currencyCode": currency_code,
            "defaultCountry": default_country,
            "stockSettings": {"allocationStrategy": allocation_strategy},
        }
    }

    # when
    response = staff_api_client.post_graphql(
        CHANNEL_CREATE_MUTATION,
        variables=variables,
        permissions=(permission_manage_channels,),
    )
    content = get_graphql_content(response)
    channel = Channel.objects.last()
    data = content["data"]["channelCreate"]

    # then
    assert data["channel"]
    assert not data["errors"]

    mocked_webhook_trigger.assert_called_once_with(
        json.dumps(
            {
                "id": graphene.Node.to_global_id("Channel", channel.id),
                "is_active": channel.is_active,
                "meta": generate_meta(
                    requestor_data=generate_requestor(
                        SimpleLazyObject(lambda: staff_api_client.user)
                    )
                ),
            },
            cls=CustomJsonEncoder,
        ),
        WebhookEventAsyncType.CHANNEL_CREATED,
        [any_webhook],
        channel,
        SimpleLazyObject(lambda: staff_api_client.user),
    )


def test_channel_create_creates_tax_configuration(
    permission_manage_channels, staff_api_client
):
    # given
    slug = "channel-with-tax-config"
    variables = {
        "input": {
            "name": "Channel with tax config",
            "slug": slug,
            "currencyCode": "USD",
            "defaultCountry": "US",
        }
    }

    # when
    staff_api_client.post_graphql(
        CHANNEL_CREATE_MUTATION,
        variables=variables,
        permissions=(permission_manage_channels,),
    )

    # then
    channel = Channel.objects.get(slug=slug)
    assert TaxConfiguration.objects.filter(channel=channel).exists()


def test_channel_create_set_order_mark_as_paid(
    permission_manage_channels,
    staff_api_client,
):
    # given
    name = "testName"
    slug = "test_slug"
    currency_code = "USD"
    default_country = "US"
    variables = {
        "input": {
            "name": name,
            "slug": slug,
            "currencyCode": currency_code,
            "defaultCountry": default_country,
            "orderSettings": {
                "markAsPaidStrategy": MarkAsPaidStrategyEnum.TRANSACTION_FLOW.name
            },
        }
    }

    # when
    response = staff_api_client.post_graphql(
        CHANNEL_CREATE_MUTATION,
        variables=variables,
        permissions=(permission_manage_channels,),
    )
    content = get_graphql_content(response)

    # then
    data = content["data"]["channelCreate"]
    assert not data["errors"]
    channel_data = data["channel"]
    channel = Channel.objects.get()
    assert (
        channel_data["orderSettings"]["markAsPaidStrategy"]
        == MarkAsPaidStrategyEnum.TRANSACTION_FLOW.name
    )
    assert (
        channel.order_mark_as_paid_strategy
        == MarkAsPaidStrategyEnum.TRANSACTION_FLOW.value
    )


def test_channel_create_set_default_transaction_flow_strategy(
    permission_manage_channels,
    staff_api_client,
):
    # given
    name = "testName"
    slug = "test_slug"
    currency_code = "USD"
    default_country = "US"
    variables = {
        "input": {
            "name": name,
            "slug": slug,
            "currencyCode": currency_code,
            "defaultCountry": default_country,
            "orderSettings": {
                "defaultTransactionFlowStrategy": (
                    TransactionFlowStrategyEnum.AUTHORIZATION.name
                )
            },
        }
    }

    # when
    response = staff_api_client.post_graphql(
        CHANNEL_CREATE_MUTATION,
        variables=variables,
        permissions=(permission_manage_channels,),
    )
    content = get_graphql_content(response)

    # then
    data = content["data"]["channelCreate"]
    assert not data["errors"]
    channel_data = data["channel"]
    channel = Channel.objects.get()
    assert (
        channel_data["orderSettings"]["defaultTransactionFlowStrategy"]
        == TransactionFlowStrategyEnum.AUTHORIZATION.name
    )
    assert (
        channel.default_transaction_flow_strategy
        == TransactionFlowStrategyEnum.AUTHORIZATION.value
    )


def test_channel_create_set_delete_expired_orders_after(
    permission_manage_channels,
    staff_api_client,
):
    # given
    name = "testName"
    slug = "test_slug"
    currency_code = "USD"
    default_country = "US"
    delete_expired_after = 10
    variables = {
        "input": {
            "name": name,
            "slug": slug,
            "currencyCode": currency_code,
            "defaultCountry": default_country,
            "orderSettings": {"deleteExpiredOrdersAfter": delete_expired_after},
        }
    }

    # when
    response = staff_api_client.post_graphql(
        CHANNEL_CREATE_MUTATION,
        variables=variables,
        permissions=(permission_manage_channels,),
    )
    content = get_graphql_content(response)

    # then
    data = content["data"]["channelCreate"]
    assert not data["errors"]
    channel_data = data["channel"]
    channel = Channel.objects.get()
    assert (
        channel_data["orderSettings"]["deleteExpiredOrdersAfter"]
        == delete_expired_after
    )
    assert channel.delete_expired_orders_after == timedelta(days=delete_expired_after)


@pytest.mark.parametrize("delete_expired_after", [-1, 0, 121, 300])
def test_channel_create_mutation_set_incorrect_delete_expired_orders_after(
    delete_expired_after, permission_manage_channels, staff_api_client, channel_USD
):
    # given
    name = "testName"
    slug = "test_slug"
    currency_code = "USD"
    default_country = "US"
    variables = {
        "input": {
            "name": name,
            "slug": slug,
            "currencyCode": currency_code,
            "defaultCountry": default_country,
            "orderSettings": {"deleteExpiredOrdersAfter": delete_expired_after},
        }
    }

    # when
    response = staff_api_client.post_graphql(
        CHANNEL_CREATE_MUTATION,
        variables=variables,
        permissions=(permission_manage_channels,),
    )
    content = get_graphql_content(response)

    # then
    error = content["data"]["channelCreate"]["errors"][0]
    assert error["field"] == "deleteExpiredOrdersAfter"
    assert error["code"] == ChannelErrorCode.INVALID.name


<<<<<<< HEAD
def test_channel_create_set_checkout_use_legacy_error_flow(
=======
@pytest.mark.parametrize("allowUnpaid", [True, False])
def test_channel_create_set_allow_unpaid_orders(
    allowUnpaid,
>>>>>>> 96915491
    permission_manage_channels,
    staff_api_client,
):
    # given
    name = "testName"
    slug = "test_slug"
    currency_code = "USD"
    default_country = "US"
    variables = {
        "input": {
            "name": name,
            "slug": slug,
            "currencyCode": currency_code,
            "defaultCountry": default_country,
<<<<<<< HEAD
            "checkoutSettings": {"useLegacyErrorFlow": False},
=======
            "orderSettings": {"allowUnpaidOrders": allowUnpaid},
>>>>>>> 96915491
        }
    }

    # when
    response = staff_api_client.post_graphql(
        CHANNEL_CREATE_MUTATION,
        variables=variables,
        permissions=(permission_manage_channels,),
    )
    content = get_graphql_content(response)

    # then
    data = content["data"]["channelCreate"]
    assert not data["errors"]
    channel_data = data["channel"]
    channel = Channel.objects.get()
<<<<<<< HEAD
    assert channel_data["checkoutSettings"]["useLegacyErrorFlow"] is False
    assert channel.use_legacy_error_flow_for_checkout is False
=======
    assert channel_data["orderSettings"]["allowUnpaidOrders"] == allowUnpaid
    assert channel.allow_unpaid_orders == allowUnpaid
>>>>>>> 96915491
<|MERGE_RESOLUTION|>--- conflicted
+++ resolved
@@ -721,32 +721,60 @@
     assert error["code"] == ChannelErrorCode.INVALID.name
 
 
-<<<<<<< HEAD
 def test_channel_create_set_checkout_use_legacy_error_flow(
-=======
+    permission_manage_channels,
+    staff_api_client,
+):
+    # given
+    name = "testName"
+    slug = "test_slug"
+    currency_code = "USD"
+    default_country = "US"
+    variables = {
+        "input": {
+            "name": name,
+            "slug": slug,
+            "currencyCode": currency_code,
+            "defaultCountry": default_country,
+            "checkoutSettings": {"useLegacyErrorFlow": False},
+        }
+    }
+
+    # when
+    response = staff_api_client.post_graphql(
+        CHANNEL_CREATE_MUTATION,
+        variables=variables,
+        permissions=(permission_manage_channels,),
+    )
+    content = get_graphql_content(response)
+
+    # then
+    data = content["data"]["channelCreate"]
+    assert not data["errors"]
+    channel_data = data["channel"]
+    channel = Channel.objects.get()
+    assert channel_data["checkoutSettings"]["useLegacyErrorFlow"] is False
+    assert channel.use_legacy_error_flow_for_checkout is False
+
+
 @pytest.mark.parametrize("allowUnpaid", [True, False])
 def test_channel_create_set_allow_unpaid_orders(
     allowUnpaid,
->>>>>>> 96915491
-    permission_manage_channels,
-    staff_api_client,
-):
-    # given
-    name = "testName"
-    slug = "test_slug"
-    currency_code = "USD"
-    default_country = "US"
-    variables = {
-        "input": {
-            "name": name,
-            "slug": slug,
-            "currencyCode": currency_code,
-            "defaultCountry": default_country,
-<<<<<<< HEAD
-            "checkoutSettings": {"useLegacyErrorFlow": False},
-=======
+    permission_manage_channels,
+    staff_api_client,
+):
+    # given
+    name = "testName"
+    slug = "test_slug"
+    currency_code = "USD"
+    default_country = "US"
+    variables = {
+        "input": {
+            "name": name,
+            "slug": slug,
+            "currencyCode": currency_code,
+            "defaultCountry": default_country,
             "orderSettings": {"allowUnpaidOrders": allowUnpaid},
->>>>>>> 96915491
         }
     }
 
@@ -763,10 +791,5 @@
     assert not data["errors"]
     channel_data = data["channel"]
     channel = Channel.objects.get()
-<<<<<<< HEAD
-    assert channel_data["checkoutSettings"]["useLegacyErrorFlow"] is False
-    assert channel.use_legacy_error_flow_for_checkout is False
-=======
     assert channel_data["orderSettings"]["allowUnpaidOrders"] == allowUnpaid
-    assert channel.allow_unpaid_orders == allowUnpaid
->>>>>>> 96915491
+    assert channel.allow_unpaid_orders == allowUnpaid