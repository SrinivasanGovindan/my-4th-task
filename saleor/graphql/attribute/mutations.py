--- conflicted
+++ resolved
@@ -753,16 +753,6 @@
 
     @classmethod
     def post_save_action(cls, info, instance, cleaned_input):
-<<<<<<< HEAD
-        variants = product_models.ProductVariant.objects.filter(
-            Exists(instance.variantassignments.filter(variant_id=OuterRef("id")))
-        )
-
-        product_models.Product.objects.filter(
-            Q(Exists(instance.productassignments.filter(product_id=OuterRef("id"))))
-            | Q(Exists(variants.filter(product_id=OuterRef("id"))))
-        ).update(search_index_dirty=True)
-=======
         with transaction.atomic():
             variants = product_models.ProductVariant.objects.filter(
                 Exists(instance.variantassignments.filter(variant_id=OuterRef("id")))
@@ -789,7 +779,6 @@
                 pk__in=Subquery(qs.values("pk"))
             ).update(search_index_dirty=True)
 
->>>>>>> 9ccf7f79
         manager = load_plugin_manager(info.context)
         manager.attribute_value_updated(instance)
         manager.attribute_updated(instance.attribute)
