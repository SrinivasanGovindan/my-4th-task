--- conflicted
+++ resolved
@@ -62,21 +62,9 @@
         value_type = input.get("value_type")
         value = input.get("value")
         app = load_app(info.context)
-<<<<<<< HEAD
+
         user = load_user(info.context)
 
-        # Calling refreshing prices because it's set proper discount amount
-        # on OrderDiscount.
-        order, _ = fetch_order_prices_if_expired(order, manager, force_update=True)
-        order_discount.refresh_from_db()
-
-        events.order_discount_added_event(
-            order=order,
-            user=user,
-            app=app,
-            order_discount=order_discount,
-        )
-=======
         with traced_atomic_transaction():
             order_discount = create_order_discount_for_order(
                 order, reason, value_type, value
@@ -88,9 +76,8 @@
 
             events.order_discount_added_event(
                 order=order,
-                user=info.context.user,
+                user=user,
                 app=app,
                 order_discount=order_discount,
             )
->>>>>>> 7b75079a
         return OrderDiscountAdd(order=order)