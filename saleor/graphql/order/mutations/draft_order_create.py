--- conflicted
+++ resolved
@@ -31,7 +31,6 @@
 from ...core.types import NonNullList, OrderError
 from ...product.types import ProductVariant
 from ...shipping.utils import get_shipping_model_by_object_id
-from ...site.dataloaders import load_site
 from ..types import Order
 from ..utils import (
     OrderLineData,
@@ -116,7 +115,6 @@
         billing_address = data.pop("billing_address", None)
         redirect_url = data.pop("redirect_url", None)
         channel_id = data.pop("channel_id", None)
-        site = load_site(info.context)
 
         shipping_method = get_shipping_model_by_object_id(
             object_id=data.pop("shipping_method", None), raise_error=False
@@ -146,11 +144,6 @@
         cleaned_input["shipping_method"] = shipping_method
         cleaned_input["status"] = OrderStatus.DRAFT
         cleaned_input["origin"] = OrderOrigin.DRAFT
-<<<<<<< HEAD
-=======
-        display_gross_prices = site.settings.display_gross_prices
-        cleaned_input["display_gross_prices"] = display_gross_prices
->>>>>>> 354c4a5b
 
         cls.clean_addresses(
             info, instance, cleaned_input, shipping_address, billing_address
@@ -283,7 +276,7 @@
             instance.billing_address = billing_address.get_copy()
 
     @staticmethod
-    def _save_lines(info, instance, lines_data, app, site):
+    def _save_lines(info, instance, lines_data, app):
         if lines_data:
             lines = []
             for line_data in lines_data:
@@ -291,10 +284,6 @@
                     instance,
                     line_data,
                     info.context.plugins,
-<<<<<<< HEAD
-=======
-                    site.settings,
->>>>>>> 354c4a5b
                 )
                 lines.append(new_line)
 
@@ -330,16 +319,13 @@
     @classmethod
     def save(cls, info, instance, cleaned_input):
         app = load_app(info.context)
-        site = load_site(info.context)
         return cls._save_draft_order(
-            info, instance, cleaned_input, is_new_instance=True, app=app, site=site
+            info, instance, cleaned_input, is_new_instance=True, app=app
         )
 
     @classmethod
     @traced_atomic_transaction()
-    def _save_draft_order(
-        cls, info, instance, cleaned_input, *, is_new_instance, app, site
-    ):
+    def _save_draft_order(cls, info, instance, cleaned_input, *, is_new_instance, app):
         # Process addresses
         cls._save_addresses(info, instance, cleaned_input)
 
@@ -348,7 +334,7 @@
 
         try:
             # Process any lines to add
-            cls._save_lines(info, instance, cleaned_input.get("lines_data"), app, site)
+            cls._save_lines(info, instance, cleaned_input.get("lines_data"), app)
         except TaxError as tax_error:
             raise ValidationError(
                 "Unable to calculate taxes - %s" % str(tax_error),
