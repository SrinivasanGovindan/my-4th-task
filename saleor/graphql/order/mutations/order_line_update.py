import graphene
from django.core.exceptions import ValidationError

from ....core.exceptions import InsufficientStock
from ....core.permissions import OrderPermissions
from ....core.tracing import traced_atomic_transaction
from ....order import models
from ....order.error_codes import OrderErrorCode
from ....order.fetch import OrderLineInfo
from ....order.utils import (
    change_order_line_quantity,
    invalidate_order_prices,
    recalculate_order_weight,
)
from ...account.dataloaders import load_user
from ...app.dataloaders import load_app
from ...core.mutations import ModelMutation
from ...core.types import OrderError
from ...plugins.dataloaders import load_plugin_manager
from ..types import Order, OrderLine
from .draft_order_create import OrderLineInput
from .utils import EditableOrderValidationMixin, get_webhook_handler_by_order_status


class OrderLineUpdate(EditableOrderValidationMixin, ModelMutation):
    order = graphene.Field(Order, description="Related order.")

    class Arguments:
        id = graphene.ID(description="ID of the order line to update.", required=True)
        input = OrderLineInput(
            required=True, description="Fields required to update an order line."
        )

    class Meta:
        description = "Updates an order line of an order."
        model = models.OrderLine
        object_type = OrderLine
        permissions = (OrderPermissions.MANAGE_ORDERS,)
        error_type_class = OrderError
        error_type_field = "order_errors"

    @classmethod
    def clean_input(cls, info, instance, data):
        instance.old_quantity = instance.quantity
        cleaned_input = super().clean_input(info, instance, data)
        cls.validate_order(instance.order)

        quantity = data["quantity"]
        if quantity <= 0:
            raise ValidationError(
                {
                    "quantity": ValidationError(
                        "Ensure this value is greater than 0.",
                        code=OrderErrorCode.ZERO_QUANTITY,
                    )
                }
            )
        return cleaned_input

    @classmethod
    def save(cls, info, instance, cleaned_input):
        manager = load_plugin_manager(info.context)
        warehouse_pk = (
            instance.allocations.first().stock.warehouse.pk
            if instance.order.is_unconfirmed()
            else None
        )
        app = load_app(info.context)
<<<<<<< HEAD
        user = load_user(info.context)
        try:
            change_order_line_quantity(
                user,
                app,
                line_info,
                instance.old_quantity,
                instance.quantity,
                instance.order.channel,
                manager,
            )
        except InsufficientStock:
            raise ValidationError(
                "Cannot set new quantity because of insufficient stock.",
                code=OrderErrorCode.INSUFFICIENT_STOCK,
=======
        with traced_atomic_transaction():
            line_info = OrderLineInfo(
                line=instance,
                quantity=instance.quantity,
                variant=instance.variant,
                warehouse_pk=warehouse_pk,
>>>>>>> 7b75079a
            )
            try:
                change_order_line_quantity(
                    info.context.user,
                    app,
                    line_info,
                    instance.old_quantity,
                    instance.quantity,
                    instance.order.channel,
                    manager,
                )
            except InsufficientStock:
                raise ValidationError(
                    "Cannot set new quantity because of insufficient stock.",
                    code=OrderErrorCode.INSUFFICIENT_STOCK,
                )
            invalidate_order_prices(instance.order)
            recalculate_order_weight(instance.order)
            instance.order.save(update_fields=["should_refresh_prices", "weight"])

            func = get_webhook_handler_by_order_status(instance.order.status, manager)
            cls.call_event(func, instance.order)

    @classmethod
    def success_response(cls, instance):
        response = super().success_response(instance)
        response.order = instance.order
        return response<|MERGE_RESOLUTION|>--- conflicted
+++ resolved
@@ -66,34 +66,17 @@
             else None
         )
         app = load_app(info.context)
-<<<<<<< HEAD
         user = load_user(info.context)
-        try:
-            change_order_line_quantity(
-                user,
-                app,
-                line_info,
-                instance.old_quantity,
-                instance.quantity,
-                instance.order.channel,
-                manager,
-            )
-        except InsufficientStock:
-            raise ValidationError(
-                "Cannot set new quantity because of insufficient stock.",
-                code=OrderErrorCode.INSUFFICIENT_STOCK,
-=======
         with traced_atomic_transaction():
             line_info = OrderLineInfo(
                 line=instance,
                 quantity=instance.quantity,
                 variant=instance.variant,
                 warehouse_pk=warehouse_pk,
->>>>>>> 7b75079a
             )
             try:
                 change_order_line_quantity(
-                    info.context.user,
+                    user,
                     app,
                     line_info,
                     instance.old_quantity,
