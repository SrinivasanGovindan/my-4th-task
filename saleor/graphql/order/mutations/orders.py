--- conflicted
+++ resolved
@@ -568,15 +568,11 @@
         info.context.plugins.invoice_request(
             order=order, invoice=invoice, number=data.get("number")
         )
-<<<<<<< HEAD
+        events.invoice_requested_event(
+            user=info.context.user, order=order, number=data.get("number")
+        )
         invoice.refresh_from_db()
         return RequestInvoice(invoice=invoice)
-=======
-        events.invoice_requested_event(
-            user=info.context.user, order=order, number=data.get("number")
-        )
-        return RequestInvoice()
->>>>>>> 9396ba19
 
 
 class CreateInvoiceInput(graphene.InputObjectType):
