--- conflicted
+++ resolved
@@ -36,29 +36,11 @@
         user = load_user(info.context)
 
         cls.validate_order(info, order)
-<<<<<<< HEAD
-
-        remove_order_discount_from_order(order, order_discount)
-        events.order_discount_deleted_event(
-            order=order,
-            user=user,
-            app=app,
-            order_discount=order_discount,
-        )
-
-        order.refresh_from_db()
-
-        update_order_search_vector(order, save=False)
-        invalidate_order_prices(order)
-        order.save(
-            update_fields=["should_refresh_prices", "search_vector", "updated_at"]
-        )
-=======
         with traced_atomic_transaction():
             remove_order_discount_from_order(order, order_discount)
             events.order_discount_deleted_event(
                 order=order,
-                user=info.context.user,
+                user=user,
                 app=app,
                 order_discount=order_discount,
             )
@@ -70,5 +52,4 @@
             order.save(
                 update_fields=["should_refresh_prices", "search_vector", "updated_at"]
             )
->>>>>>> 7b75079a
         return OrderDiscountDelete(order=order)