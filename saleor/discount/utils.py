import datetime
from collections import defaultdict
from typing import (
    TYPE_CHECKING,
    Callable,
    DefaultDict,
    Dict,
    Iterable,
    Iterator,
    List,
    Optional,
    Set,
    Tuple,
    cast,
)

from django.db.models import F
from django.utils import timezone
from prices import Money, TaxedMoney

from ..channel.models import Channel
<<<<<<< HEAD
from ..core.taxes import zero_money
from ..tax.utils import get_tax_country
=======
from ..core.taxes import include_taxes_in_prices, zero_money
>>>>>>> aa74ef6b
from . import DiscountInfo
from .models import NotApplicable, Sale, SaleChannelListing, VoucherCustomer

if TYPE_CHECKING:
    # flake8: noqa
    from ..account.models import User
    from ..checkout.fetch import CheckoutInfo, CheckoutLineInfo
    from ..order.models import Order
    from ..plugins.manager import PluginsManager
    from ..product.models import Collection, Product
    from .models import Voucher

CatalogueInfo = DefaultDict[str, Set[int]]
CATALOGUE_FIELDS = ["categories", "collections", "products", "variants"]


def increase_voucher_usage(voucher: "Voucher") -> None:
    """Increase voucher uses by 1."""
    voucher.used = F("used") + 1
    voucher.save(update_fields=["used"])


def decrease_voucher_usage(voucher: "Voucher") -> None:
    """Decrease voucher uses by 1."""
    voucher.used = F("used") - 1
    voucher.save(update_fields=["used"])


def add_voucher_usage_by_customer(voucher: "Voucher", customer_email: str) -> None:
    _, created = VoucherCustomer.objects.get_or_create(
        voucher=voucher, customer_email=customer_email
    )
    if not created:
        raise NotApplicable("This offer is only valid once per customer.")


def remove_voucher_usage_by_customer(voucher: "Voucher", customer_email: str) -> None:
    voucher_customer = VoucherCustomer.objects.filter(
        voucher=voucher, customer_email=customer_email
    )
    if voucher_customer:
        voucher_customer.delete()


def release_voucher_usage(voucher: Optional["Voucher"], user_email: Optional[str]):
    if not voucher:
        return
    if voucher.usage_limit:
        decrease_voucher_usage(voucher)
    if user_email:
        remove_voucher_usage_by_customer(voucher, user_email)


def get_product_discount_on_sale(
    product: "Product",
    product_collections: Set[int],
    discount: DiscountInfo,
    channel: "Channel",
    variant_id: Optional[int] = None,
) -> Tuple[int, Callable]:
    """Return sale id, discount value if product is on sale or raise NotApplicable."""
    is_product_on_sale = (
        product.id in discount.product_ids
        or product.category_id in discount.category_ids
        or product_collections.intersection(discount.collection_ids)
    )
    is_variant_on_sale = variant_id and variant_id in discount.variants_ids
    if is_product_on_sale or is_variant_on_sale:
        sale_channel_listing = discount.channel_listings.get(channel.slug)
        return discount.sale.id, discount.sale.get_discount(sale_channel_listing)  # type: ignore
    raise NotApplicable("Discount not applicable for this product")


def get_product_discounts(
    *,
    product: "Product",
    collections: Iterable["Collection"],
    discounts: Iterable[DiscountInfo],
    channel: "Channel",
    variant_id: Optional[int] = None
) -> Iterator[Tuple[int, Callable]]:
    """Return sale ids, discount values for all discounts applicable to a product."""
    product_collections = set(pc.id for pc in collections)
    for discount in discounts or []:
        try:
            yield get_product_discount_on_sale(
                product, product_collections, discount, channel, variant_id=variant_id
            )
        except NotApplicable:
            pass


def get_sale_id_with_min_price(
    *,
    product: "Product",
    price: Money,
    collections: Iterable["Collection"],
    discounts: Optional[Iterable[DiscountInfo]],
    channel: "Channel",
    variant_id: Optional[int] = None
) -> Tuple[Optional[int], Money]:
    """Return a sale_id and minimum product's price."""
    available_discounts = [
        (sale_id, discount)
        for sale_id, discount in get_product_discounts(
            product=product,
            collections=collections,
            discounts=discounts or [],
            channel=channel,
            variant_id=variant_id,
        )
    ]
    if not available_discounts:
        return None, price

    applied_discount = min(
        [(sale_id, discount(price)) for sale_id, discount in available_discounts],
        key=lambda d: d[1],  # sort over a min price
    )
    return applied_discount


def calculate_discounted_price(
    *,
    product: "Product",
    price: Money,
    collections: Iterable["Collection"],
    discounts: Optional[Iterable[DiscountInfo]],
    channel: "Channel",
    variant_id: Optional[int] = None
) -> Money:
    """Return minimum product's price of all prices with discounts applied."""
    if discounts:
        _, price = get_sale_id_with_min_price(
            product=product,
            price=price,
            collections=collections,
            discounts=discounts,
            channel=channel,
            variant_id=variant_id,
        )
    return price


def get_sale_id_applied_as_a_discount(
    *,
    product: "Product",
    price: Money,
    collections: Iterable["Collection"],
    discounts: Optional[Iterable[DiscountInfo]],
    channel: "Channel",
    variant_id: Optional[int] = None
) -> Optional[int]:
    """Return an ID of Sale applied to product."""
    if not discounts:
        return None

    sale_id, _ = get_sale_id_with_min_price(
        product=product,
        price=price,
        collections=collections,
        discounts=discounts,
        channel=channel,
        variant_id=variant_id,
    )
    return sale_id


def validate_voucher_for_checkout(
    manager: "PluginsManager",
    voucher: "Voucher",
    checkout_info: "CheckoutInfo",
    lines: Iterable["CheckoutLineInfo"],
    discounts: Optional[Iterable[DiscountInfo]],
):
    from ..checkout import base_calculations
    from ..checkout.utils import calculate_checkout_quantity

    quantity = calculate_checkout_quantity(lines)
    subtotal = base_calculations.base_checkout_subtotal(
        lines,
        checkout_info.channel,
        checkout_info.checkout.currency,
        discounts,
    )

    customer_email = cast(str, checkout_info.get_customer_email())
    tax_country = get_tax_country(
        checkout_info.channel,
        checkout_info.checkout.is_shipping_required(),
        checkout_info.shipping_address,
        checkout_info.billing_address,
    )
    validate_voucher(
        voucher,
        subtotal,
        quantity,
        customer_email,
        checkout_info.channel,
        tax_country,
        checkout_info.user,
    )


def validate_voucher_in_order(order: "Order"):
    subtotal = order.get_subtotal()
    quantity = order.get_total_quantity()
    customer_email = order.get_customer_email()
    if not order.voucher:
        return
<<<<<<< HEAD

    tax_country = get_tax_country(
        order.channel,
        order.is_shipping_required(),
        order.shipping_address,
        order.billing_address,
    )
    validate_voucher(
        order.voucher,
        subtotal,
        quantity,
        customer_email,
        order.channel,
        tax_country,
        order.user,
=======
    value = subtotal.gross if include_taxes_in_prices() else subtotal.net
    validate_voucher(
        order.voucher, value, quantity, customer_email, order.channel, order.user
>>>>>>> aa74ef6b
    )


def validate_voucher(
    voucher: "Voucher",
    total_price: TaxedMoney,
    quantity: int,
    customer_email: str,
    channel: Channel,
    tax_country: "str",
    customer: Optional["User"],
) -> None:
    voucher.validate_min_spent(total_price, channel, tax_country)
    voucher.validate_min_checkout_items_quantity(quantity)
    if voucher.apply_once_per_customer:
        voucher.validate_once_per_customer(customer_email)
    if voucher.only_for_staff:
        voucher.validate_only_for_staff(customer)


def get_products_voucher_discount(
    voucher: "Voucher", prices: Iterable[Money], channel: Channel
) -> Money:
    """Calculate discount value for a voucher of product or category type."""
    if voucher.apply_once_per_order:
        return voucher.get_discount_amount_for(min(prices), channel)
    discounts = (voucher.get_discount_amount_for(price, channel) for price in prices)
    total_amount = sum(discounts, zero_money(channel.currency_code))
    return total_amount


def fetch_categories(sale_pks: Iterable[str]) -> Dict[int, Set[int]]:
    from ..product.models import Category

    categories = (
        Sale.categories.through.objects.filter(sale_id__in=sale_pks)
        .order_by("id")
        .values_list("sale_id", "category_id")
    )
    category_map: Dict[int, Set[int]] = defaultdict(set)
    for sale_pk, category_pk in categories:
        category_map[sale_pk].add(category_pk)
    subcategory_map: Dict[int, Set[int]] = defaultdict(set)
    for sale_pk, category_pks in category_map.items():
        subcategory_map[sale_pk] = set(
            Category.tree.filter(pk__in=category_pks)
            .get_descendants(include_self=True)
            .values_list("pk", flat=True)
        )
    return subcategory_map


def fetch_collections(sale_pks: Iterable[str]) -> Dict[int, Set[int]]:
    collections = (
        Sale.collections.through.objects.filter(sale_id__in=sale_pks)
        .order_by("id")
        .values_list("sale_id", "collection_id")
    )
    collection_map: Dict[int, Set[int]] = defaultdict(set)
    for sale_pk, collection_pk in collections:
        collection_map[sale_pk].add(collection_pk)
    return collection_map


def fetch_products(sale_pks: Iterable[str]) -> Dict[int, Set[int]]:
    products = (
        Sale.products.through.objects.filter(sale_id__in=sale_pks)
        .order_by("id")
        .values_list("sale_id", "product_id")
    )
    product_map: Dict[int, Set[int]] = defaultdict(set)
    for sale_pk, product_pk in products:
        product_map[sale_pk].add(product_pk)
    return product_map


def fetch_variants(sale_pks: Iterable[str]) -> Dict[int, Set[int]]:
    variants = (
        Sale.variants.through.objects.filter(sale_id__in=sale_pks)
        .order_by("id")
        .values_list("sale_id", "productvariant_id")
    )
    variants_map: Dict[int, Set[int]] = defaultdict(set)
    for sale_pk, variant_pk in variants:
        variants_map[sale_pk].add(variant_pk)
    return variants_map


def fetch_sale_channel_listings(
    sale_pks: Iterable[str],
):
    channel_listings = SaleChannelListing.objects.filter(sale_id__in=sale_pks).annotate(
        channel_slug=F("channel__slug")
    )
    channel_listings_map: Dict[int, Dict[str, SaleChannelListing]] = defaultdict(dict)
    for channel_listing in channel_listings:
        sale_id_row = channel_listings_map[channel_listing.sale_id]
        sale_id_row[channel_listing.channel_slug] = channel_listing
    return channel_listings_map


def fetch_discounts(date: datetime.date) -> List[DiscountInfo]:
    sales = list(Sale.objects.active(date))
    pks = {s.pk for s in sales}
    collections = fetch_collections(pks)
    channel_listings = fetch_sale_channel_listings(pks)
    products = fetch_products(pks)
    categories = fetch_categories(pks)
    variants = fetch_variants(pks)

    return [
        DiscountInfo(
            sale=sale,
            category_ids=categories[sale.pk],
            channel_listings=channel_listings[sale.pk],
            collection_ids=collections[sale.pk],
            product_ids=products[sale.pk],
            variants_ids=variants[sale.pk],
        )
        for sale in sales
    ]


def fetch_active_discounts() -> List[DiscountInfo]:
    return fetch_discounts(timezone.now())


def fetch_catalogue_info(instance: Sale) -> CatalogueInfo:
    catalogue_info: CatalogueInfo = defaultdict(set)
    for sale_data in Sale.objects.filter(id=instance.id).values(*CATALOGUE_FIELDS):
        for field in CATALOGUE_FIELDS:
            if id := sale_data.get(field):
                catalogue_info[field].add(id)

    return catalogue_info<|MERGE_RESOLUTION|>--- conflicted
+++ resolved
@@ -19,12 +19,7 @@
 from prices import Money, TaxedMoney
 
 from ..channel.models import Channel
-<<<<<<< HEAD
-from ..core.taxes import zero_money
-from ..tax.utils import get_tax_country
-=======
 from ..core.taxes import include_taxes_in_prices, zero_money
->>>>>>> aa74ef6b
 from . import DiscountInfo
 from .models import NotApplicable, Sale, SaleChannelListing, VoucherCustomer
 
@@ -212,19 +207,12 @@
     )
 
     customer_email = cast(str, checkout_info.get_customer_email())
-    tax_country = get_tax_country(
-        checkout_info.channel,
-        checkout_info.checkout.is_shipping_required(),
-        checkout_info.shipping_address,
-        checkout_info.billing_address,
-    )
     validate_voucher(
         voucher,
         subtotal,
         quantity,
         customer_email,
         checkout_info.channel,
-        tax_country,
         checkout_info.user,
     )
 
@@ -235,27 +223,10 @@
     customer_email = order.get_customer_email()
     if not order.voucher:
         return
-<<<<<<< HEAD
-
-    tax_country = get_tax_country(
-        order.channel,
-        order.is_shipping_required(),
-        order.shipping_address,
-        order.billing_address,
-    )
-    validate_voucher(
-        order.voucher,
-        subtotal,
-        quantity,
-        customer_email,
-        order.channel,
-        tax_country,
-        order.user,
-=======
+
     value = subtotal.gross if include_taxes_in_prices() else subtotal.net
     validate_voucher(
         order.voucher, value, quantity, customer_email, order.channel, order.user
->>>>>>> aa74ef6b
     )
 
 
@@ -265,10 +236,9 @@
     quantity: int,
     customer_email: str,
     channel: Channel,
-    tax_country: "str",
     customer: Optional["User"],
 ) -> None:
-    voucher.validate_min_spent(total_price, channel, tax_country)
+    voucher.validate_min_spent(total_price, channel)
     voucher.validate_min_checkout_items_quantity(quantity)
     if voucher.apply_once_per_customer:
         voucher.validate_once_per_customer(customer_email)
