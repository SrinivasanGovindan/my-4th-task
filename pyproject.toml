[tool.poetry]
name = "saleor"
version = "2.9.0"
description = "A modular, high performance e-commerce storefront built with GraphQL, Django, and ReactJS."
authors = ["Mirumee Software <hello@mirumee.com>"]
license = "BSD-3-Clause"

readme = "README.md"

homepage = "https://getsaleor.com/"
repository = "https://github.com/mirumee/saleor"
documentation = "https://docs.getsaleor.com/en/latest/"

[tool.poetry.dependencies]
python = "~3.8"
babel = "~2.7"
boto3 = "^1.9"
braintree = "~3.49.0"
celery = { version = "^4.3.0", extras = ["redis"] }
dj-database-url = "^0"
dj-email-url = "^1"
django = "^3.0.0"
django-countries = "^6.1"
django-filter = "^2.2"
<<<<<<< HEAD
django-graphql-jwt = "^0.3.0"
=======
django-graphql-jwt = "0.3.0" # https://github.com/mirumee/saleor/issues/4652
>>>>>>> 3bda476e
django-measurement = "^3.0"
django-mptt = "^0"
django-phonenumber-field = "^2.4"
django-prices = "^2.1"
django-prices-openexchangerates = "^1.0.1"
django-prices-vatlayer = "^1.0.2"
django-storages = { version = "^1.7.1", extras = [ "google" ] }
django-templated-email = "^2.3.0"
django-versatileimagefield = "^2.0"
draftjs-sanitizer = "^1.0.0"
faker = "^4.0"
freezegun = "^0"
google-cloud-storage = "^1.18.0"
google-i18n-address = "^2.3.5"
google-measurement-protocol = "^1.0"
graphene-django = "^2.9.1"
graphene-django-optimizer = "^0.6"
graphene-federation = "^0.1.0"
html-to-draftjs = "^1.0.1"
markdown = "^3.1.1"
maxminddb = "^1.4.1"
maxminddb-geolite2 = "^2018.701"
opentracing = "^2.3.0"
phonenumberslite = "^8.10.16"
prices = "^1.0"
psycopg2-binary = "^2.8.3"
purl = "^1.5"
python-magic-bin = {version = "^0.4.14", platform = "win32"}
razorpay = "^1.2"
requests = "^2.22"
sentry-sdk = "^0"
stripe = "^2.44.0"
text-unidecode = "^1.2"
tqdm = "^4.36"
uwsgi = {version = "^2.0.8", platform = "!=win32"}
weasyprint = ">=48"
oauthlib = "^3.0"
jaeger-client = "^4.3.0"

[tool.poetry.dev-dependencies]
black = "19.10b0"
codecov = "^2.0.22"
coverage = "^5.1"
django-debug-toolbar = "^2.0"
django-debug-toolbar-request-history = "^0"
django-graphiql-debug-toolbar = "^0.1.4"
django-extensions = "^2.2.1"
flake8 = "^3.7.8"
isort = "^4.3.21"
pre-commit = "^2.2"
pycodestyle = "^2.5"
pydocstyle = "^4.0"
pylint = "^2.3.1"
pylint-celery = "^0"
pylint-django = "^2.0.15"
pylint-plugin-utils = "^0"
pytest = "^5.4.1"
pytest-cov = "^2.7.1"
pytest-django = "^3.5.1"
pytest-django-queries = "~1.1"
pytest-mock = "^1.10.4"
pytest-vcr = "^1.0.2"
pytest-xdist = "^1.29"
tox = "^3.14.6"
transifex-client = "^0"
django-stubs = "^1.2"
mypy = "^0.740.0"

[tool.black]
target_version = ['py35', 'py36', 'py37', 'py38']
include = '\.pyi?$'
exclude = '''
/(\.git/
  |\.eggs
  |\.hg
  |__pycache__
  |\.cache
  |\.ipynb_checkpoints
  |\.mypy_cache
  |\.pytest_cache
  |\.tox
  |\.venv
  |node_modules
  |_build
  |buck-out
  |build
  |dist
  |media
  |infrastructure
  |templates
  |locale
)/
'''<|MERGE_RESOLUTION|>--- conflicted
+++ resolved
@@ -22,11 +22,7 @@
 django = "^3.0.0"
 django-countries = "^6.1"
 django-filter = "^2.2"
-<<<<<<< HEAD
-django-graphql-jwt = "^0.3.0"
-=======
 django-graphql-jwt = "0.3.0" # https://github.com/mirumee/saleor/issues/4652
->>>>>>> 3bda476e
 django-measurement = "^3.0"
 django-mptt = "^0"
 django-phonenumber-field = "^2.4"
