--- conflicted
+++ resolved
@@ -5,19 +5,12 @@
 import pytest
 from django.utils import timezone
 from django_countries import countries
-<<<<<<< HEAD
-=======
 from freezegun import freeze_time
->>>>>>> b4706fd0
 
 from saleor.discount import DiscountValueType
 from saleor.discount.models import Sale, Voucher
 from saleor.graphql.discount.enums import DiscountValueTypeEnum, VoucherTypeEnum
-<<<<<<< HEAD
 from tests.api.utils import assert_read_only_mode, get_graphql_content
-=======
-from tests.api.utils import get_graphql_content
->>>>>>> b4706fd0
 
 
 @pytest.fixture
@@ -201,17 +194,7 @@
     response = staff_api_client.post_graphql(
         CREATE_VOUCHER_MUTATION, variables, permissions=[permission_manage_discounts]
     )
-    get_graphql_content(response)
-    voucher = Voucher.objects.get()
-    assert voucher.type == VoucherType.ENTIRE_ORDER
-    assert voucher.min_amount_spent.amount == Decimal("1.12")
-    assert voucher.name == "test voucher"
-    assert voucher.code == "testcode123"
-    assert voucher.discount_value_type == DiscountValueType.FIXED
-    assert voucher.start_date == start_date
-    assert voucher.end_date == end_date
-    assert voucher.apply_once_per_order
-    assert voucher.usage_limit == 3
+    assert_read_only_mode(response)
 
 
 @freeze_time("2010-05-31 12:00:01")
@@ -233,14 +216,7 @@
     response = staff_api_client.post_graphql(
         CREATE_VOUCHER_MUTATION, variables, permissions=[permission_manage_discounts]
     )
-<<<<<<< HEAD
-    assert_read_only_mode(response)
-=======
-    content = get_graphql_content(response)
-    data = content["data"]["voucherCreate"]["voucher"]
-    assert data["name"] == variables["name"]
-    assert data["code"] != ""
->>>>>>> b4706fd0
+    assert_read_only_mode(response)
 
 
 @freeze_time("2010-05-31 12:00:01")
@@ -264,15 +240,7 @@
     response = staff_api_client.post_graphql(
         CREATE_VOUCHER_MUTATION, variables, permissions=[permission_manage_discounts]
     )
-<<<<<<< HEAD
-    assert_read_only_mode(response)
-=======
-    content = get_graphql_content(response)
-    data = content["data"]["voucherCreate"]["voucher"]
-    assert data["name"] == variables["name"]
-    assert data["code"] != ""
-    assert data["type"] == VoucherTypeEnum.ENTIRE_ORDER.name
->>>>>>> b4706fd0
+    assert_read_only_mode(response)
 
 
 @freeze_time("2010-05-31 12:00:01")
@@ -361,16 +329,7 @@
     response = staff_api_client.post_graphql(
         query, variables, permissions=[permission_manage_discounts]
     )
-<<<<<<< HEAD
-    assert_read_only_mode(response)
-=======
-    content = get_graphql_content(response)
-    data = content["data"]["voucherUpdate"]["voucher"]
-    assert data["code"] == "testcode123"
-    assert data["discountValueType"] == DiscountValueType.PERCENTAGE.upper()
-    assert data["applyOncePerOrder"] == apply_once_per_order
-    assert data["minCheckoutItemsQuantity"] == 10
->>>>>>> b4706fd0
+    assert_read_only_mode(response)
 
 
 def test_voucher_delete_mutation(
